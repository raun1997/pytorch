#include <ATen/ATen.h>
#include <ATen/CPUApplyUtils.h>
#include <ATen/Dispatch.h>
#include <ATen/TensorMeta.h>
#include <ATen/NativeFunctions.h>
#include <ATen/ExpandUtils.h>

#include <ATen/native/BatchLinearAlgebra.h>
#include <ATen/native/LinearAlgebraUtils.h>
#include <ATen/native/Resize.h>
#include <ATen/native/cpu/zmath.h>
#include <ATen/Parallel.h>

#include <c10/util/irange.h>

#include <vector>

// First the required LAPACK implementations are registered here.
// A comment above the registered LAPACK routine suggest which batched
// linear algebra function uses that routine
#if AT_BUILD_WITH_LAPACK()

// gesv
extern "C" void zgesv_(int *n, int *nrhs, std::complex<double> *a, int *lda, int *ipiv, std::complex<double> *b, int *ldb, int *info);
extern "C" void cgesv_(int *n, int *nrhs, std::complex<float> *a, int *lda, int *ipiv, std::complex<float> *b, int *ldb, int *info);
extern "C" void dgesv_(int *n, int *nrhs, double *a, int *lda, int *ipiv, double *b, int *ldb, int *info);
extern "C" void sgesv_(int *n, int *nrhs, float *a, int *lda, int *ipiv, float *b, int *ldb, int *info);

// getrf
extern "C" void zgetrf_(int *m, int *n, std::complex<double> *a, int *lda, int *ipiv, int *info);
extern "C" void cgetrf_(int *m, int *n, std::complex<float> *a, int *lda, int *ipiv, int *info);
extern "C" void dgetrf_(int *m, int *n, double *a, int *lda, int *ipiv, int *info);
extern "C" void sgetrf_(int *m, int *n, float *a, int *lda, int *ipiv, int *info);

// getri
extern "C" void zgetri_(int *n, std::complex<double> *a, int *lda, int *ipiv, std::complex<double> *work, int *lwork, int *info);
extern "C" void cgetri_(int *n, std::complex<float> *a, int *lda, int *ipiv, std::complex<float> *work, int *lwork, int *info);
extern "C" void dgetri_(int *n, double *a, int *lda, int *ipiv, double *work, int *lwork, int *info);
extern "C" void sgetri_(int *n, float *a, int *lda, int *ipiv, float *work, int *lwork, int *info);

// potrs
extern "C" void zpotrs_(char *uplo, int *n, int *nrhs, std::complex<double> *a, int *lda, std::complex<double> *b, int *ldb, int *info);
extern "C" void cpotrs_(char *uplo, int *n, int *nrhs, std::complex<float> *a, int *lda, std::complex<float> *b, int *ldb, int *info);
extern "C" void dpotrs_(char *uplo, int *n, int *nrhs, double *a, int *lda, double *b, int *ldb, int *info);
extern "C" void spotrs_(char *uplo, int *n, int *nrhs, float *a, int *lda, float *b, int *ldb, int *info);

// potrf
extern "C" void zpotrf_(char *uplo, int *n, std::complex<double> *a, int *lda, int *info);
extern "C" void cpotrf_(char *uplo, int *n, std::complex<float> *a, int *lda, int *info);
extern "C" void dpotrf_(char *uplo, int *n, double *a, int *lda, int *info);
extern "C" void spotrf_(char *uplo, int *n, float *a, int *lda, int *info);

// potri
extern "C" void zpotri_(char *uplo, int *n, std::complex<double> *a, int *lda, int *info);
extern "C" void cpotri_(char *uplo, int *n, std::complex<float> *a, int *lda, int *info);
extern "C" void dpotri_(char *uplo, int *n, double *a, int *lda, int *info);
extern "C" void spotri_(char *uplo, int *n, float *a, int *lda, int *info);

// geqrf
extern "C" void zgeqrf_(int *m, int *n, std::complex<double> *a, int *lda, std::complex<double> *tau, std::complex<double> *work, int *lwork, int *info);
extern "C" void cgeqrf_(int *m, int *n, std::complex<float> *a, int *lda, std::complex<float> *tau, std::complex<float> *work, int *lwork, int *info);
extern "C" void dgeqrf_(int *m, int *n, double *a, int *lda, double *tau, double *work, int *lwork, int *info);
extern "C" void sgeqrf_(int *m, int *n, float *a, int *lda, float *tau, float *work, int *lwork, int *info);

// orgqr
extern "C" void zungqr_(int *m, int *n, int *k, std::complex<double> *a, int *lda, std::complex<double> *tau, std::complex<double> *work, int *lwork, int *info);
extern "C" void cungqr_(int *m, int *n, int *k, std::complex<float> *a, int *lda, std::complex<float> *tau, std::complex<float> *work, int *lwork, int *info);
extern "C" void dorgqr_(int *m, int *n, int *k, double *a, int *lda, double *tau, double *work, int *lwork, int *info);
extern "C" void sorgqr_(int *m, int *n, int *k, float *a, int *lda, float *tau, float *work, int *lwork, int *info);

// ormqr
extern "C" void zunmqr_(char *side, char *trans, int *m, int *n, int *k, std::complex<double> *a, int *lda, std::complex<double> *tau, std::complex<double> *c, int *ldc, std::complex<double> *work, int *lwork, int *info);
extern "C" void cunmqr_(char *side, char *trans, int *m, int *n, int *k, std::complex<float> *a, int *lda, std::complex<float> *tau, std::complex<float> *c, int *ldc, std::complex<float> *work, int *lwork, int *info);
extern "C" void dormqr_(char *side, char *trans, int *m, int *n, int *k, double *a, int *lda, double *tau, double *c, int *ldc, double *work, int *lwork, int *info);
extern "C" void sormqr_(char *side, char *trans, int *m, int *n, int *k, float *a, int *lda, float *tau, float *c, int *ldc, float *work, int *lwork, int *info);

// syev
extern "C" void zheev_(char *jobz, char *uplo, int *n, std::complex<double> *a, int *lda, double *w, std::complex<double> *work, int *lwork, double *rwork, int *info);
extern "C" void cheev_(char *jobz, char *uplo, int *n, std::complex<float> *a, int *lda, float *w, std::complex<float> *work, int *lwork, float *rwork, int *info);
extern "C" void dsyev_(char *jobz, char *uplo, int *n, double *a, int *lda, double *w, double *work, int *lwork, int *info);
extern "C" void ssyev_(char *jobz, char *uplo, int *n, float *a, int *lda, float *w, float *work, int *lwork, int *info);

// syevd
extern "C" void zheevd_(char *jobz, char *uplo, int *n, std::complex<double> *a, int *lda, double *w, std::complex<double> *work, int *lwork, double *rwork, int *lrwork, int *iwork, int *liwork, int *info);
extern "C" void cheevd_(char *jobz, char *uplo, int *n, std::complex<float> *a, int *lda, float *w, std::complex<float> *work, int *lwork, float *rwork, int *lrwork, int *iwork, int *liwork, int *info);
extern "C" void dsyevd_(char *jobz, char *uplo, int *n, double *a, int *lda, double *w, double *work, int *lwork, int *iwork, int *liwork, int *info);
extern "C" void ssyevd_(char *jobz, char *uplo, int *n, float *a, int *lda, float *w, float *work, int *lwork, int *iwork, int *liwork, int *info);

// geev
extern "C" void dgeev_(char *jobvl, char *jobvr, int *n, double *a, int *lda, double *wr, double *wi, double* vl, int *ldvl, double *vr, int *ldvr, double *work, int *lwork, int *info);
extern "C" void sgeev_(char *jobvl, char *jobvr, int *n, float *a, int *lda, float *wr, float *wi, float* vl, int *ldvl, float *vr, int *ldvr, float *work, int *lwork, int *info);
extern "C" void cgeev_(char *jobvl, char *jobvr, int *n,
             std::complex<float> *a, int *lda,
             std::complex<float> *w,
             std::complex<float> *vl, int *ldvl,
             std::complex<float> *vr, int *ldvr,
             std::complex<float> *work, int *lwork,
             float *rwork,
             int *info);
extern "C" void zgeev_(char *jobvl, char *jobvr, int *n,
             std::complex<double> *a, int *lda,
             std::complex<double> *w,
             std::complex<double> *vl, int *ldvl,
             std::complex<double> *vr, int *ldvr,
             std::complex<double> *work, int *lwork,
             double *rwork,
             int *info);

// gesdd
extern "C" void zgesdd_(char *jobz, int *m, int *n, std::complex<double> *a, int *lda,
                        double *s, std::complex<double> *u, int *ldu, std::complex<double> *vt, int *ldvt, std::complex<double> *work, int *lwork, double *rwork, int *iwork, int *info);
extern "C" void cgesdd_(char *jobz, int *m, int *n, std::complex<float> *a, int *lda,
                        float *s, std::complex<float> *u, int *ldu, std::complex<float> *vt, int *ldvt, std::complex<float> *work, int *lwork, float *rwork, int *iwork, int *info);
extern "C" void dgesdd_(char *jobz, int *m, int *n, double *a, int *lda,
                        double *s, double *u, int *ldu, double *vt, int *ldvt, double *work, int *lwork, int *iwork, int *info);
extern "C" void sgesdd_(char *jobz, int *m, int *n, float *a, int *lda,
                        float *s, float *u, int *ldu, float *vt, int *ldvt, float *work, int *lwork, int *iwork, int *info);

// getrs
extern "C" void zgetrs_(char *trans, int *n, int *nrhs, std::complex<double> *a, int *lda, int *ipiv, std::complex<double> *b, int *ldb, int *info);
extern "C" void cgetrs_(char *trans, int *n, int *nrhs, std::complex<float> *a, int *lda, int *ipiv, std::complex<float> *b, int *ldb, int *info);
extern "C" void dgetrs_(char *trans, int *n, int *nrhs, double *a, int *lda, int *ipiv, double *b, int *ldb, int *info);
extern "C" void sgetrs_(char *trans, int *n, int *nrhs, float *a, int *lda, int *ipiv, float *b, int *ldb, int *info);

// gels
extern "C" void zgels_(char *trans, int *m, int *n, int *nrhs,
    std::complex<double> *a, int *lda, std::complex<double> *b, int *ldb,
    std::complex<double> *work, int *lwork, int *info);
extern "C" void cgels_(char *trans, int *m, int *n, int *nrhs,
    std::complex<float> *a, int *lda, std::complex<float> *b, int *ldb,
    std::complex<float> *work, int *lwork, int *info);
extern "C" void dgels_(char *trans, int *m, int *n, int *nrhs,
    double *a, int *lda, double *b, int *ldb,
    double *work, int *lwork, int *info);
extern "C" void sgels_(char *trans, int *m, int *n, int *nrhs,
    float *a, int *lda, float *b, int *ldb,
    float *work, int *lwork, int *info);

// gelsd
extern "C" void zgelsd_(int *m, int *n, int *nrhs,
    std::complex<double> *a, int *lda, std::complex<double> *b, int *ldb,
    double *s, double *rcond, int *rank,
    std::complex<double> *work, int *lwork, double *rwork, int *iwork, int *info);
extern "C" void cgelsd_(int *m, int *n, int *nrhs,
    std::complex<float> *a, int *lda, std::complex<float> *b, int *ldb,
    float *s, float *rcond, int *rank,
    std::complex<float> *work, int *lwork, float *rwork, int *iwork, int *info);
extern "C" void dgelsd_(int *m, int *n, int *nrhs,
    double *a, int *lda, double *b, int *ldb,
    double *s, double *rcond, int *rank,
    double *work, int *lwork, int *iwork, int *info);
extern "C" void sgelsd_(int *m, int *n, int *nrhs,
    float *a, int *lda, float *b, int *ldb,
    float *s, float *rcond, int *rank,
    float *work, int *lwork, int *iwork, int *info);

// gelsy
extern "C" void zgelsy_(int *m, int *n, int *nrhs,
    std::complex<double> *a, int *lda, std::complex<double> *b, int *ldb,
    int *jpvt, double *rcond, int *rank,
    std::complex<double> *work, int *lwork,
    double *rwork, int *info);
extern "C" void cgelsy_(int *m, int *n, int *nrhs,
    std::complex<float> * a, int *lda, std::complex<float> *b, int *ldb,
    int *jpvt, float *rcond, int *rank,
    std::complex<float> *work, int *lwork,
    float *rwork, int *info);
extern "C" void dgelsy_(int *m, int *n, int *nrhs,
    double *a, int *lda, double *b, int *ldb,
    int *jpvt, double *rcond, int *rank,
    double *work, int *lwork, int *info);
extern "C" void sgelsy_(int *m, int *n, int *nrhs,
    float *a, int *lda, float *b, int *ldb,
    int *jpvt, float *rcond, int *rank,
    float *work, int *lwork, int *info);

// gelss
extern "C" void zgelss_(int *m, int *n, int *nrhs,
    std::complex<double> *a, int *lda, std::complex<double> *b, int *ldb,
    double *s, double *rcond, int *rank,
    std::complex<double> *work, int *lwork,
    double *rwork, int *info);
extern "C" void cgelss_(int *m, int *n, int *nrhs,
    std::complex<float> *a, int *lda, std::complex<float> *b, int *ldb,
    float *s, float *rcond, int *rank,
    std::complex<float> *work, int *lwork,
    float *rwork, int *info);
extern "C" void dgelss_(int *m, int *n, int *nrhs,
    double *a, int *lda, double *b, int *ldb,
    double *s, double *rcond, int *rank,
    double *work, int *lwork, int *info);
extern "C" void sgelss_(int *m, int *n, int *nrhs,
    float *a, int *lda, float *b, int *ldb,
    float *s, float *rcond, int *rank,
    float *work, int *lwork, int *info);
#endif

#if AT_BUILD_WITH_BLAS()
// trsm
extern "C" void ztrsm_(char *side, char *uplo, char *trans, char *diag, int *n, int *nrhs, std::complex<double> *alpha, std::complex<double> *a, int *lda, std::complex<double> *b, int *ldb);
extern "C" void ctrsm_(char *side, char *uplo, char *trans, char *diag, int *n, int *nrhs, std::complex<float> *alpha, std::complex<float> *a, int *lda, std::complex<float> *b, int *ldb);
extern "C" void dtrsm_(char *side, char *uplo, char *trans, char *diag, int *n, int *nrhs, double *alpha, double *a, int *lda, double *b, int *ldb);
extern "C" void strsm_(char *side, char *uplo, char *trans, char *diag, int *n, int *nrhs, float *alpha, float *a, int *lda, float *b, int *ldb);
#endif

namespace at {
namespace meta {

TORCH_META_FUNC(triangular_solve)(const Tensor& self, const Tensor& A, bool upper, bool transpose, bool unitriangular) {
  TORCH_CHECK(self.dim() >= 2,
           "torch.triangular_solve: Expected b to have at least 2 dimensions, but it has ", self.dim(), " dimensions instead");
  TORCH_CHECK(A.dim() >= 2,
           "torch.triangular_solve: Expected A to have at least 2 dimensions, but it has ", A.dim(), " dimensions instead");

  at::native::linearSolveCheckInputs(self, A, "triangular_solve");

  if (A.layout() == Layout::Strided) {
    std::vector<int64_t> self_broadcast_size, A_broadcast_size;
    std::tie(self_broadcast_size, A_broadcast_size) = at::native::_linalg_broadcast_batch_dims(self, A);

    // make column major strides for BLAS
    const auto solution_strides = at::native::contiguous_strides(self_broadcast_size, /*f-contig=*/true);
    set_output(0, self_broadcast_size, solution_strides, self.options(), {});

    // make column major strides for BLAS
    auto clone_A_strides = at::native::contiguous_strides(A_broadcast_size, /*f_contig=*/true);
    set_output(1, A_broadcast_size, clone_A_strides, A.options(), {});
  } else if (A.layout() == Layout::SparseCsr) {
    // no broadcasting for non-strided layout
    set_output(0, self.sizes(), {}, self.options(), {}); // make row major strides for Sparse BLAS
    set_output(1, {0}, {}, self.options(), {}); // return 0-sized tensor
  } else {
    TORCH_INTERNAL_ASSERT(false, "triangular_solve: Got an unexpected layout.");
  }
}

TORCH_META_FUNC(linalg_lu_factor_ex)(const Tensor& A, bool pivot, bool check_errors) {
  TORCH_CHECK(A.dim() >= 2, "torch.lu_factor: Expected tensor with 2 or more dimensions. Got size: ", A.sizes(), " instead");

  auto sizes = A.sizes().vec();
  const auto m = sizes.cend()[-2];
  const auto n = sizes.cend()[-1];

  // make column major strides for BLAS
  auto LU_strides = at::native::contiguous_strides(sizes, /*f-contig*=*/true);
  set_output(0, sizes, LU_strides, A.options(), {});

  // Set sizes to the size of pivots
  sizes.pop_back();
  sizes.back() = std::min(m, n);
  set_output(1, sizes, {}, A.options().dtype(kInt), {});

  // Set sizes to the size of info
  sizes.pop_back();
  set_output(2, sizes, {}, A.options().dtype(kInt), {});
}

<<<<<<< HEAD
TORCH_META_FUNC(lu_unpack)(const Tensor& LU, const Tensor& pivots, bool unpack_data, bool unpack_pivots) {
  TORCH_CHECK(LU.dim() >= 2, "torch.lu_unpack: Expected tensor with 2 or more dimensions. Got size: ", LU.sizes(), " instead");
  if (unpack_pivots) {
    TORCH_CHECK(pivots.scalar_type() == at::kInt,
        "torch.lu_unpack: LU_pivots is expected to be a contiguous tensor of torch.int32 dtype.\n"
        "Note: this function is intended to be used with the output produced by torch.linalg.lu_factor");
  }

  auto sizes = LU.sizes().vec();
=======
TORCH_META_FUNC(_linalg_svd)(const Tensor& A,
                             bool full_matrices,
                             bool compute_uv) {
  TORCH_CHECK(A.dim() >= 2, "linalg.svd: input should have at least 2 dimensions, but has ", A.dim(), " dimensions instead");

  auto sizes = A.sizes().vec();
>>>>>>> af5eecc3
  const auto m = sizes.cend()[-2];
  const auto n = sizes.cend()[-1];
  const auto k = std::min(m, n);

<<<<<<< HEAD
  // P.shape[-2:] == (m, m) (or size zero if pivot == False)
  sizes.end()[-1] = m;
  if (unpack_pivots) {
    set_output(0, sizes, LU.options());
  } else {
    set_output(0, {0}, LU.options());
  }

  if (unpack_data) {
    // L.shape[-2:] == (m, k)
    sizes.end()[-1] = k;
    set_output(1, sizes, LU.options());

    // U.shape[-2:] == (k, n)
    sizes.end()[-2] = k;
    sizes.end()[-1] = n;
    set_output(2, sizes, LU.options());
  } else {
    set_output(1, {0}, LU.options());
    set_output(2, {0}, LU.options());
  }
}

TORCH_META_FUNC(linalg_lu)(const Tensor& A, bool pivot) {
  TORCH_CHECK(A.dim() >= 2, "linalg.lu: Expected tensor with 2 or more dimensions. Got size: ", A.sizes(), " instead");

  auto sizes = A.sizes().vec();
  const auto m = sizes.cend()[-2];
  const auto n = sizes.cend()[-1];
  const auto k = std::min(m, n);

  // P.shape[-2:] == (m, m) (or size zero if pivot == False)
  sizes.end()[-1] = m;
  if (pivot) {
    set_output(0, sizes, A.options());
  } else {
    set_output(0, {0}, A.options());
  }

  // L.shape[-2:] == (m, k)
  sizes.end()[-1] = k;
  set_output(1, sizes, A.options());

  // U.shape[-2:] == (k, n)
  sizes.end()[-2] = k;
  sizes.end()[-1] = n;
  set_output(2, sizes, A.options());
}

=======
  // Prepare sizes for U
  if (compute_uv) {
    sizes.back() = full_matrices ? m : k;
    auto U_strides = at::native::contiguous_strides(sizes, /*f-contig*=*/true);
    set_output(0, sizes, U_strides, A.options(), {});

    // Prepare sizes for Vh
    sizes.end()[-2] = full_matrices ? n : k;
    sizes.end()[-1] = n;

    // We need to distinguish the cuSOLVER case, as the cuSOLVER algorithms we use
    // expect F-contig matrices, but they compute V rather than Vh
    const bool use_cusolver = at::native::svd_uses_cusolver(A);
    auto Vh_strides = at::native::contiguous_strides(sizes, /*f-contig*=*/!use_cusolver);
    set_output(2, sizes, Vh_strides, A.options(), {});
  } else {
    set_output(0, {0}, {}, A.options(), {});
    set_output(2, {0}, {}, A.options(), {});
  }

  // Prepare sizes for S. S is always real, even when A is complex.
  sizes.pop_back();
  sizes.end()[-1] = k;
  set_output(1, sizes, {}, A.options().dtype(c10::toValueType(A.scalar_type())), {});
}
>>>>>>> af5eecc3
} // namespace meta

namespace native {

#if AT_BUILD_WITH_LAPACK()
// Define the per-batch functions to be used in the main implementation of the batched
// linear algebra operations
template<class scalar_t>
void lapackSolve(int n, int nrhs, scalar_t *a, int lda, int *ipiv, scalar_t *b, int ldb, int *info);

template<class scalar_t>
void lapackGetri(int n, scalar_t *a, int lda, int *ipiv, scalar_t *work, int lwork, int *info);

template<class scalar_t>
void lapackCholeskySolve(char uplo, int n, int nrhs, scalar_t *a, int lda, scalar_t *b, int ldb, int *info);

template<class scalar_t, class value_t=scalar_t>
void lapackSymeig(char jobz, char uplo, int n, scalar_t *a, int lda, value_t *w, scalar_t *work, int lwork, value_t *rwork, int *info);

template<> void lapackSolve<c10::complex<double>>(int n, int nrhs, c10::complex<double> *a, int lda, int *ipiv, c10::complex<double> *b, int ldb, int *info) {
  zgesv_(&n, &nrhs, reinterpret_cast<std::complex<double>*>(a), &lda, ipiv, reinterpret_cast<std::complex<double>*>(b), &ldb, info);
}

template<> void lapackSolve<c10::complex<float>>(int n, int nrhs, c10::complex<float> *a, int lda, int *ipiv, c10::complex<float> *b, int ldb, int *info) {
  cgesv_(&n, &nrhs, reinterpret_cast<std::complex<float>*>(a), &lda, ipiv, reinterpret_cast<std::complex<float>*>(b), &ldb, info);
}

template<> void lapackSolve<double>(int n, int nrhs, double *a, int lda, int *ipiv, double *b, int ldb, int *info) {
  dgesv_(&n, &nrhs, a, &lda, ipiv, b, &ldb, info);
}

template<> void lapackSolve<float>(int n, int nrhs, float *a, int lda, int *ipiv, float *b, int ldb, int *info) {
  sgesv_(&n, &nrhs, a, &lda, ipiv, b, &ldb, info);
}

template<> void lapackGetri<c10::complex<double>>(int n, c10::complex<double> *a, int lda, int *ipiv, c10::complex<double> *work, int lwork, int *info) {
  zgetri_(&n, reinterpret_cast<std::complex<double>*>(a), &lda, ipiv, reinterpret_cast<std::complex<double>*>(work), &lwork, info);
}

template<> void lapackGetri<c10::complex<float>>(int n, c10::complex<float> *a, int lda, int *ipiv, c10::complex<float> *work, int lwork, int *info) {
  cgetri_(&n, reinterpret_cast<std::complex<float>*>(a), &lda, ipiv, reinterpret_cast<std::complex<float>*>(work), &lwork, info);
}

template<> void lapackGetri<double>(int n, double *a, int lda, int *ipiv, double *work, int lwork, int *info) {
  dgetri_(&n, a, &lda, ipiv, work, &lwork, info);
}

template<> void lapackGetri<float>(int n, float *a, int lda, int *ipiv, float *work, int lwork, int *info) {
  sgetri_(&n, a, &lda, ipiv, work, &lwork, info);
}

template<> void lapackLu<c10::complex<double>>(int m, int n, c10::complex<double> *a, int lda, int *ipiv, int *info) {
  zgetrf_(&m, &n, reinterpret_cast<std::complex<double>*>(a), &lda, ipiv, info);
}

template<> void lapackLu<c10::complex<float>>(int m, int n, c10::complex<float> *a, int lda, int *ipiv, int *info) {
  cgetrf_(&m, &n, reinterpret_cast<std::complex<float>*>(a), &lda, ipiv, info);
}

template<> void lapackLu<double>(int m, int n, double *a, int lda, int *ipiv, int *info) {
  dgetrf_(&m, &n, a, &lda, ipiv, info);
}

template<> void lapackLu<float>(int m, int n, float *a, int lda, int *ipiv, int *info) {
  sgetrf_(&m, &n, a, &lda, ipiv, info);
}

template<> void lapackCholeskySolve<c10::complex<double>>(char uplo, int n, int nrhs, c10::complex<double> *a, int lda, c10::complex<double> *b, int ldb, int *info) {
  zpotrs_(&uplo, &n, &nrhs, reinterpret_cast<std::complex<double>*>(a), &lda, reinterpret_cast<std::complex<double>*>(b), &ldb, info);
}

template<> void lapackCholeskySolve<c10::complex<float>>(char uplo, int n, int nrhs, c10::complex<float> *a, int lda, c10::complex<float> *b, int ldb, int *info) {
  cpotrs_(&uplo, &n, &nrhs, reinterpret_cast<std::complex<float>*>(a), &lda, reinterpret_cast<std::complex<float>*>(b), &ldb, info);
}

template<> void lapackCholeskySolve<double>(char uplo, int n, int nrhs, double *a, int lda, double *b, int ldb, int *info) {
  dpotrs_(&uplo, &n, &nrhs, a, &lda, b, &ldb, info);
}

template<> void lapackCholeskySolve<float>(char uplo, int n, int nrhs, float *a, int lda, float *b, int ldb, int *info) {
  spotrs_(&uplo, &n, &nrhs, a, &lda, b, &ldb, info);
}

template<> void lapackCholesky<c10::complex<double>>(char uplo, int n, c10::complex<double> *a, int lda, int *info) {
  zpotrf_(&uplo, &n, reinterpret_cast<std::complex<double>*>(a), &lda, info);
}

template<> void lapackCholesky<c10::complex<float>>(char uplo, int n, c10::complex<float> *a, int lda, int *info) {
  cpotrf_(&uplo, &n, reinterpret_cast<std::complex<float>*>(a), &lda, info);
}

template<> void lapackCholesky<double>(char uplo, int n, double *a, int lda, int *info) {
  dpotrf_(&uplo, &n, a, &lda, info);
}

template<> void lapackCholesky<float>(char uplo, int n, float *a, int lda, int *info) {
  spotrf_(&uplo, &n, a, &lda, info);
}

template<> void lapackCholeskyInverse<c10::complex<double>>(char uplo, int n, c10::complex<double> *a, int lda, int *info) {
  zpotri_(&uplo, &n, reinterpret_cast<std::complex<double>*>(a), &lda, info);
}

template<> void lapackCholeskyInverse<c10::complex<float>>(char uplo, int n, c10::complex<float> *a, int lda, int *info) {
  cpotri_(&uplo, &n, reinterpret_cast<std::complex<float>*>(a), &lda, info);
}

template<> void lapackCholeskyInverse<double>(char uplo, int n, double *a, int lda, int *info) {
  dpotri_(&uplo, &n, a, &lda, info);
}

template<> void lapackCholeskyInverse<float>(char uplo, int n, float *a, int lda, int *info) {
  spotri_(&uplo, &n, a, &lda, info);
}

template<> void lapackGeqrf<c10::complex<double>>(int m, int n, c10::complex<double> *a, int lda, c10::complex<double> *tau, c10::complex<double> *work, int lwork, int *info) {
  zgeqrf_(&m, &n, reinterpret_cast<std::complex<double>*>(a), &lda, reinterpret_cast<std::complex<double>*>(tau), reinterpret_cast<std::complex<double>*>(work), &lwork, info);
}

template<> void lapackGeqrf<c10::complex<float>>(int m, int n, c10::complex<float> *a, int lda, c10::complex<float> *tau, c10::complex<float> *work, int lwork, int *info) {
  cgeqrf_(&m, &n, reinterpret_cast<std::complex<float>*>(a), &lda, reinterpret_cast<std::complex<float>*>(tau), reinterpret_cast<std::complex<float>*>(work), &lwork, info);
}

template<> void lapackGeqrf<double>(int m, int n, double *a, int lda, double *tau, double *work, int lwork, int *info) {
  dgeqrf_(&m, &n, a, &lda, tau, work, &lwork, info);
}

template<> void lapackGeqrf<float>(int m, int n, float *a, int lda, float *tau, float *work, int lwork, int *info) {
  sgeqrf_(&m, &n, a, &lda, tau, work, &lwork, info);
}

template<> void lapackOrgqr<c10::complex<double>>(int m, int n, int k, c10::complex<double> *a, int lda, c10::complex<double> *tau, c10::complex<double> *work, int lwork, int *info) {
  zungqr_(&m, &n, &k, reinterpret_cast<std::complex<double>*>(a), &lda, reinterpret_cast<std::complex<double>*>(tau), reinterpret_cast<std::complex<double>*>(work), &lwork, info);
}

template<> void lapackOrgqr<c10::complex<float>>(int m, int n, int k, c10::complex<float> *a, int lda, c10::complex<float> *tau, c10::complex<float> *work, int lwork, int *info) {
  cungqr_(&m, &n, &k, reinterpret_cast<std::complex<float>*>(a), &lda, reinterpret_cast<std::complex<float>*>(tau), reinterpret_cast<std::complex<float>*>(work), &lwork, info);
}

template<> void lapackOrgqr<double>(int m, int n, int k, double *a, int lda, double *tau, double *work, int lwork, int *info) {
  dorgqr_(&m, &n, &k, a, &lda, tau, work, &lwork, info);
}

template<> void lapackOrgqr<float>(int m, int n, int k, float *a, int lda, float *tau, float *work, int lwork, int *info) {
  sorgqr_(&m, &n, &k, a, &lda, tau, work, &lwork, info);
}

template<> void lapackOrmqr<c10::complex<double>>(char side, char trans, int m, int n, int k, c10::complex<double> *a, int lda, c10::complex<double> *tau, c10::complex<double> *c, int ldc, c10::complex<double> *work, int lwork, int *info) {
  zunmqr_(&side, &trans, &m, &n, &k, reinterpret_cast<std::complex<double>*>(a), &lda, reinterpret_cast<std::complex<double>*>(tau), reinterpret_cast<std::complex<double>*>(c), &ldc, reinterpret_cast<std::complex<double>*>(work), &lwork, info);
}

template<> void lapackOrmqr<c10::complex<float>>(char side, char trans, int m, int n, int k, c10::complex<float> *a, int lda, c10::complex<float> *tau, c10::complex<float> *c, int ldc, c10::complex<float> *work, int lwork, int *info) {
  cunmqr_(&side, &trans, &m, &n, &k, reinterpret_cast<std::complex<float>*>(a), &lda, reinterpret_cast<std::complex<float>*>(tau), reinterpret_cast<std::complex<float>*>(c), &ldc, reinterpret_cast<std::complex<float>*>(work), &lwork, info);
}

template<> void lapackOrmqr<double>(char side, char trans, int m, int n, int k, double *a, int lda, double *tau, double *c, int ldc, double *work, int lwork, int *info) {
  dormqr_(&side, &trans, &m, &n, &k, a, &lda, tau, c, &ldc, work, &lwork, info);
}

template<> void lapackOrmqr<float>(char side, char trans, int m, int n, int k, float *a, int lda, float *tau, float *c, int ldc, float *work, int lwork, int *info) {
  sormqr_(&side, &trans, &m, &n, &k, a, &lda, tau, c, &ldc, work, &lwork, info);
}

template<> void lapackSymeig<c10::complex<double>, double>(char jobz, char uplo, int n, c10::complex<double> *a, int lda, double *w, c10::complex<double> *work, int lwork, double *rwork, int *info) {
  zheev_(&jobz, &uplo, &n, reinterpret_cast<std::complex<double>*>(a), &lda, w, reinterpret_cast<std::complex<double>*>(work), &lwork, rwork, info);
}

template<> void lapackSymeig<c10::complex<float>, float>(char jobz, char uplo, int n, c10::complex<float> *a, int lda, float *w, c10::complex<float> *work, int lwork, float *rwork, int *info) {
  cheev_(&jobz, &uplo, &n, reinterpret_cast<std::complex<float>*>(a), &lda, w, reinterpret_cast<std::complex<float>*>(work), &lwork, rwork, info);
}

template<> void lapackSymeig<double>(char jobz, char uplo, int n, double *a, int lda, double *w, double *work, int lwork, double* rwork, int *info) {
  (void)rwork;  // unused
  dsyev_(&jobz, &uplo, &n, a, &lda, w, work, &lwork, info);
}

template<> void lapackSymeig<float>(char jobz, char uplo, int n, float *a, int lda, float *w, float *work, int lwork, float* rwork, int *info) {
  (void)rwork;  // unused
  ssyev_(&jobz, &uplo, &n, a, &lda, w, work, &lwork, info);
}

template<> void lapackSyevd<c10::complex<double>, double>(char jobz, char uplo, int n, c10::complex<double> *a, int lda, double *w, c10::complex<double> *work, int lwork, double *rwork, int lrwork, int *iwork, int liwork, int *info) {
  zheevd_(&jobz, &uplo, &n, reinterpret_cast<std::complex<double>*>(a), &lda, w, reinterpret_cast<std::complex<double>*>(work), &lwork, rwork, &lrwork, iwork, &liwork, info);
}

template<> void lapackSyevd<c10::complex<float>, float>(char jobz, char uplo, int n, c10::complex<float> *a, int lda, float *w, c10::complex<float> *work, int lwork, float *rwork, int lrwork, int *iwork, int liwork, int *info) {
  cheevd_(&jobz, &uplo, &n, reinterpret_cast<std::complex<float>*>(a), &lda, w, reinterpret_cast<std::complex<float>*>(work), &lwork, rwork, &lrwork, iwork, &liwork, info);
}

template<> void lapackSyevd<double>(char jobz, char uplo, int n, double *a, int lda, double *w, double *work, int lwork, double *rwork, int lrwork, int *iwork, int liwork, int *info) {
  (void)rwork;  // unused
  (void)lrwork;  // unused
  dsyevd_(&jobz, &uplo, &n, a, &lda, w, work, &lwork, iwork, &liwork, info);
}

template<> void lapackSyevd<float>(char jobz, char uplo, int n, float *a, int lda, float *w, float *work, int lwork, float *rwork, int lrwork, int *iwork, int liwork, int *info) {
  (void)rwork;  // unused
  (void)lrwork;  // unused
  ssyevd_(&jobz, &uplo, &n, a, &lda, w, work, &lwork, iwork, &liwork, info);
}

template<> void lapackEig<double>(char jobvl, char jobvr, int n, double *a, int lda, double *w, double* vl, int ldvl, double *vr, int ldvr, double *work, int lwork, double *rwork, int *info) {
  // lapack [sd]geev wants to separate output arrays: wr and wi for the real
  // and imaginary parts
  double *wr = w;
  double *wi = w + n;
  (void)rwork; // unused
  dgeev_(&jobvl, &jobvr, &n, a, &lda, wr, wi, vl, &ldvl, vr, &ldvr, work, &lwork, info);
}

template<> void lapackEig<float>(char jobvl, char jobvr, int n, float *a, int lda, float *w, float* vl, int ldvl, float *vr, int ldvr, float *work, int lwork, float *rwork, int *info) {
  // lapack [sd]geev wants to separate output arrays: wr and wi for the real
  // and imaginary parts
  float *wr = w;
  float *wi = w + n;
  (void)rwork; // unused
  sgeev_(&jobvl, &jobvr, &n, a, &lda, wr, wi, vl, &ldvl, vr, &ldvr, work, &lwork, info);
}

template<> void lapackEig<c10::complex<double>, double>(char jobvl, char jobvr, int n, c10::complex<double> *a, int lda, c10::complex<double> *w, c10::complex<double> *vl, int ldvl, c10::complex<double> *vr, int ldvr, c10::complex<double> *work, int lwork, double *rwork, int *info) {
  zgeev_(&jobvl, &jobvr, &n,
         reinterpret_cast<std::complex<double>*>(a), &lda,
         reinterpret_cast<std::complex<double>*>(w),
         reinterpret_cast<std::complex<double>*>(vl), &ldvl,
         reinterpret_cast<std::complex<double>*>(vr), &ldvr,
         reinterpret_cast<std::complex<double>*>(work), &lwork,
         rwork, info);
}

template<> void lapackEig<c10::complex<float>, float>(char jobvl, char jobvr, int n, c10::complex<float> *a, int lda, c10::complex<float> *w, c10::complex<float> *vl, int ldvl, c10::complex<float> *vr, int ldvr, c10::complex<float> *work, int lwork, float *rwork, int *info) {
  cgeev_(&jobvl, &jobvr, &n,
         reinterpret_cast<std::complex<float>*>(a), &lda,
         reinterpret_cast<std::complex<float>*>(w),
         reinterpret_cast<std::complex<float>*>(vl), &ldvl,
         reinterpret_cast<std::complex<float>*>(vr), &ldvr,
         reinterpret_cast<std::complex<float>*>(work), &lwork,
         rwork, info);
}

template<> void lapackSvd<c10::complex<double>, double>(char jobz, int m, int n, c10::complex<double> *a, int lda,
                                  double *s, c10::complex<double> *u, int ldu, c10::complex<double> *vt, int ldvt, c10::complex<double> *work, int lwork, double *rwork, int *iwork, int *info) {
  zgesdd_(&jobz, &m, &n, reinterpret_cast<std::complex<double>*>(a), &lda, s, reinterpret_cast<std::complex<double>*>(u), &ldu,
          reinterpret_cast<std::complex<double>*>(vt), &ldvt, reinterpret_cast<std::complex<double>*>(work), &lwork, rwork, iwork, info);
}

template<> void lapackSvd<c10::complex<float>, float>(char jobz, int m, int n, c10::complex<float> *a, int lda,
                                 float *s, c10::complex<float> *u, int ldu, c10::complex<float> *vt, int ldvt, c10::complex<float> *work, int lwork, float *rwork, int *iwork, int *info) {
  cgesdd_(&jobz, &m, &n, reinterpret_cast<std::complex<float>*>(a), &lda, s, reinterpret_cast<std::complex<float>*>(u), &ldu,
          reinterpret_cast<std::complex<float>*>(vt), &ldvt, reinterpret_cast<std::complex<float>*>(work), &lwork, rwork, iwork, info);
}

template<> void lapackSvd<double>(char jobz, int m, int n, double *a, int lda,
                                  double *s, double *u, int ldu, double *vt, int ldvt, double *work, int lwork, double *rwork, int *iwork, int *info) {
  dgesdd_(&jobz, &m, &n, a, &lda, s, u, &ldu, vt, &ldvt, work, &lwork, iwork, info);
}

template<> void lapackSvd<float>(char jobz, int m, int n, float *a, int lda,
                                 float *s, float *u, int ldu, float *vt, int ldvt, float *work, int lwork, float *rwork, int *iwork, int *info) {
  sgesdd_(&jobz, &m, &n, a, &lda, s, u, &ldu, vt, &ldvt, work, &lwork, iwork, info);
}

template<> void lapackLuSolve<c10::complex<double>>(char trans, int n, int nrhs, c10::complex<double> *a, int lda, int *ipiv, c10::complex<double> *b, int ldb, int *info) {
  zgetrs_(&trans, &n, &nrhs, reinterpret_cast<std::complex<double>*>(a), &lda, ipiv, reinterpret_cast<std::complex<double>*>(b), &ldb, info);
}

template<> void lapackLuSolve<c10::complex<float>>(char trans, int n, int nrhs, c10::complex<float> *a, int lda, int *ipiv, c10::complex<float> *b, int ldb, int *info) {
  cgetrs_(&trans, &n, &nrhs, reinterpret_cast<std::complex<float>*>(a), &lda, ipiv, reinterpret_cast<std::complex<float>*>(b), &ldb, info);
}

template<> void lapackLuSolve<double>(char trans, int n, int nrhs, double *a, int lda, int *ipiv, double *b, int ldb, int *info) {
  dgetrs_(&trans, &n, &nrhs, a, &lda, ipiv, b, &ldb, info);
}

template<> void lapackLuSolve<float>(char trans, int n, int nrhs, float *a, int lda, int *ipiv, float *b, int ldb, int *info) {
  sgetrs_(&trans, &n, &nrhs, a, &lda, ipiv, b, &ldb, info);
}

template<> void lapackGels<c10::complex<double>>(
    char trans, int m, int n, int nrhs,
    c10::complex<double> *a, int lda, c10::complex<double> *b, int ldb,
    c10::complex<double> *work, int lwork, int *info) {
  zgels_(&trans, &m, &n, &nrhs,
      reinterpret_cast<std::complex<double>*>(a), &lda,
      reinterpret_cast<std::complex<double>*>(b), &ldb,
      reinterpret_cast<std::complex<double>*>(work), &lwork, info);
}

template<> void lapackGels<c10::complex<float>>(
    char trans, int m, int n, int nrhs,
    c10::complex<float> *a, int lda, c10::complex<float> *b, int ldb,
    c10::complex<float> *work, int lwork, int *info) {
  cgels_(&trans, &m, &n, &nrhs,
      reinterpret_cast<std::complex<float>*>(a), &lda,
      reinterpret_cast<std::complex<float>*>(b), &ldb,
      reinterpret_cast<std::complex<float>*>(work), &lwork, info);
}

template<> void lapackGels<double>(
    char trans, int m, int n, int nrhs,
    double *a, int lda, double *b, int ldb,
    double *work, int lwork, int *info) {
  dgels_(&trans, &m, &n, &nrhs,
      a, &lda, b, &ldb, work, &lwork, info);
}

template<> void lapackGels<float>(
    char trans, int m, int n, int nrhs,
    float *a, int lda, float *b, int ldb,
    float *work, int lwork, int *info) {
  sgels_(&trans, &m, &n, &nrhs,
      a, &lda, b, &ldb, work, &lwork, info);
}

template<> void lapackGelsd<c10::complex<double>, double>(
    int m, int n, int nrhs,
    c10::complex<double> *a, int lda, c10::complex<double> *b, int ldb,
    double *s, double rcond, int *rank,
    c10::complex<double> *work, int lwork,
    double *rwork, int *iwork, int *info) {
  zgelsd_(&m, &n, &nrhs,
      reinterpret_cast<std::complex<double>*>(a), &lda,
      reinterpret_cast<std::complex<double>*>(b), &ldb,
      s, &rcond, rank,
      reinterpret_cast<std::complex<double>*>(work), &lwork,
      rwork, iwork, info);
}

template<> void lapackGelsd<c10::complex<float>, float>(
    int m, int n, int nrhs,
    c10::complex<float> *a, int lda, c10::complex<float> *b, int ldb,
    float *s, float rcond, int *rank,
    c10::complex<float> *work, int lwork,
    float *rwork, int *iwork, int *info) {
  cgelsd_(&m, &n, &nrhs,
      reinterpret_cast<std::complex<float>*>(a), &lda,
      reinterpret_cast<std::complex<float>*>(b), &ldb,
      s, &rcond, rank,
      reinterpret_cast<std::complex<float>*>(work), &lwork,
      rwork, iwork, info);
}

template<> void lapackGelsd<double>(
    int m, int n, int nrhs,
    double *a, int lda, double *b, int ldb,
    double *s, double rcond, int *rank,
    double *work, int lwork,
    double *rwork, int *iwork, int *info) {
  dgelsd_(&m, &n, &nrhs,
      a, &lda, b, &ldb,
      s, &rcond, rank,
      work, &lwork, iwork, info);
}

template<> void lapackGelsd<float>(
    int m, int n, int nrhs,
    float *a, int lda, float *b, int ldb,
    float *s, float rcond, int *rank,
    float *work, int lwork,
    float *rwork, int *iwork, int *info) {
  sgelsd_(&m, &n, &nrhs,
      a, &lda, b, &ldb,
      s, &rcond, rank,
      work, &lwork, iwork, info);
}

template<> void lapackGelsy<c10::complex<double>, double>(
    int m, int n, int nrhs,
    c10::complex<double> *a, int lda, c10::complex<double> *b, int ldb,
    int *jpvt, double rcond, int *rank,
    c10::complex<double> *work, int lwork, double *rwork, int *info) {
  zgelsy_(&m, &n, &nrhs,
      reinterpret_cast<std::complex<double>*>(a), &lda,
      reinterpret_cast<std::complex<double>*>(b), &ldb,
      jpvt, &rcond, rank,
      reinterpret_cast<std::complex<double>*>(work), &lwork,
      rwork, info);
}

template<> void lapackGelsy<c10::complex<float>, float>(
    int m, int n, int nrhs,
    c10::complex<float> *a, int lda, c10::complex<float> *b, int ldb,
    int *jpvt, float rcond, int *rank,
    c10::complex<float> *work, int lwork, float *rwork, int *info) {
  cgelsy_(&m, &n, &nrhs,
      reinterpret_cast<std::complex<float>*>(a), &lda,
      reinterpret_cast<std::complex<float>*>(b), &ldb,
      jpvt, &rcond, rank,
      reinterpret_cast<std::complex<float>*>(work), &lwork,
      rwork, info);
}

template<> void lapackGelsy<double>(
    int m, int n, int nrhs,
    double *a, int lda, double *b, int ldb,
    int *jpvt, double rcond, int *rank,
    double *work, int lwork, double *rwork, int *info) {
  dgelsy_(&m, &n, &nrhs,
      a, &lda, b, &ldb,
      jpvt, &rcond, rank,
      work, &lwork, info);
}

template<> void lapackGelsy<float>(
    int m, int n, int nrhs,
    float *a, int lda, float *b, int ldb,
    int *jpvt, float rcond, int *rank,
    float *work, int lwork, float *rwork, int *info) {
  sgelsy_(&m, &n, &nrhs,
      a, &lda, b, &ldb,
      jpvt, &rcond, rank,
      work, &lwork, info);
}

template<> void lapackGelss<c10::complex<double>, double>(
    int m, int n, int nrhs,
    c10::complex<double> *a, int lda, c10::complex<double> *b, int ldb,
    double *s, double rcond, int *rank,
    c10::complex<double> *work, int lwork,
    double *rwork, int *info
    ) {
  zgelss_(&m, &n, &nrhs,
      reinterpret_cast<std::complex<double>*>(a), &lda,
      reinterpret_cast<std::complex<double>*>(b), &ldb,
      s, &rcond, rank,
      reinterpret_cast<std::complex<double>*>(work), &lwork,
      rwork, info);
}

template<> void lapackGelss<c10::complex<float>, float>(
    int m, int n, int nrhs,
    c10::complex<float> *a, int lda, c10::complex<float> *b, int ldb,
    float *s, float rcond, int *rank,
    c10::complex<float> *work, int lwork,
    float *rwork, int *info
    ) {
  cgelss_(&m, &n, &nrhs,
      reinterpret_cast<std::complex<float>*>(a), &lda,
      reinterpret_cast<std::complex<float>*>(b), &ldb,
      s, &rcond, rank,
      reinterpret_cast<std::complex<float>*>(work), &lwork,
      rwork, info);
}

template<> void lapackGelss<double>(
    int m, int n, int nrhs,
    double *a, int lda, double *b, int ldb,
    double *s, double rcond, int *rank,
    double *work, int lwork,
    double *rwork, int *info) {
  dgelss_(&m, &n, &nrhs,
      a, &lda, b, &ldb,
      s, &rcond, rank,
      work, &lwork, info);
}

template<> void lapackGelss<float>(
    int m, int n, int nrhs,
    float *a, int lda, float *b, int ldb,
    float *s, float rcond, int *rank,
    float *work, int lwork,
    float *rwork, int *info) {
  sgelss_(&m, &n, &nrhs,
      a, &lda, b, &ldb,
      s, &rcond, rank,
      work, &lwork, info);
}
#endif

#if AT_BUILD_WITH_BLAS()
template<> void blasTriangularSolve<c10::complex<double>>(char side, char uplo, char trans, char diag, int n, int nrhs, c10::complex<double> *a, int lda, c10::complex<double> *b, int ldb) {
  std::complex<double> one{1., 0.};
  ztrsm_(&side, &uplo, &trans, &diag, &n, &nrhs, &one, reinterpret_cast<std::complex<double>*>(a), &lda, reinterpret_cast<std::complex<double>*>(b), &ldb);
}

template<> void blasTriangularSolve<c10::complex<float>>(char side, char uplo, char trans, char diag, int n, int nrhs, c10::complex<float> *a, int lda, c10::complex<float> *b, int ldb) {
  std::complex<float> one{1.f, 0.f};
  ctrsm_(&side, &uplo, &trans, &diag, &n, &nrhs, &one, reinterpret_cast<std::complex<float>*>(a), &lda, reinterpret_cast<std::complex<float>*>(b), &ldb);
}

template<> void blasTriangularSolve<double>(char side, char uplo, char trans, char diag, int n, int nrhs, double *a, int lda, double *b, int ldb) {
  auto one = 1.;
  dtrsm_(&side, &uplo, &trans, &diag, &n, &nrhs, &one, a, &lda, b, &ldb);
}

template<> void blasTriangularSolve<float>(char side, char uplo, char trans, char diag, int n, int nrhs, float *a, int lda, float *b, int ldb) {
  auto one = 1.f;
  strsm_(&side, &uplo, &trans, &diag, &n, &nrhs, &one, a, &lda, b, &ldb);
}
#endif

void _linalg_check_errors(
    const Tensor& info,
    const c10::string_view api_name,
    bool is_matrix) {
  if (is_matrix) {
    singleCheckErrors(info.item<int64_t>(), api_name);
  } else {
    batchCheckErrors(info, api_name);
  }
}

// Below of the definitions of the functions operating on a batch that are going to be dispatched
// in the main helper functions for the linear algebra operations

// ~~~~~~~~~~~~~~~~~~~~~~~~~~~~~~~~~~ solve ~~~~~~~~~~~~~~~~~~~~~~~~~~~~~~~~~~~~~~

/*
Computes the solution to a system of linear equations
  A X = B,
where A is an n-by-n matrix and X and B are n-by-nrhs matrices.
Note that B is required to be a matrix, the usual, vector case, is obtained with nrhs = 1.
Above description is for non-batched input, the batched input is also supported.
This is an in-place routine, content of both A and b are overwritten.
'infos' is an int Tensor containing error codes for each matrix in the batched input.
For more information see LAPACK's documentation for GESV routine.
*/
template<typename scalar_t>
static void apply_solve(Tensor& b, Tensor& A, Tensor& infos) {
#if !AT_BUILD_WITH_LAPACK()
  AT_ERROR("solve: LAPACK library not found in compilation");
#else
  auto A_data = A.data_ptr<scalar_t>();
  auto b_data = b.data_ptr<scalar_t>();
  auto A_mat_stride = matrixStride(A);
  auto b_mat_stride = matrixStride(b);
  auto batch_size = batchCount(A);
  auto n = A.size(-2);
  auto nrhs = b.size(-1);
  auto lda = std::max<int64_t>(1, n);

  auto ipiv = at::empty({lda}, b.options().dtype(kInt));
  auto ipiv_data = ipiv.data_ptr<int>();
  auto infos_data = infos.data_ptr<int>();

  for (const auto i : c10::irange(batch_size)) {
    scalar_t* A_working_ptr = &A_data[i * A_mat_stride];
    scalar_t* b_working_ptr = &b_data[i * b_mat_stride];
    int* info_working_ptr = &infos_data[i];
    lapackSolve<scalar_t>(n, nrhs, A_working_ptr, lda, ipiv_data, b_working_ptr, lda, info_working_ptr);
  }
#endif
}

std::tuple<Tensor, Tensor> _solve_helper_cpu(const Tensor& self, const Tensor& A) {
  auto self_working_copy = cloneBatchedColumnMajor(self);
  auto A_working_copy = cloneBatchedColumnMajor(A);
  // infos might not get filled for empty inputs therefore at::zeros is used instead of at::empty
  auto infos = at::zeros({std::max<int64_t>(1, batchCount(self))}, self.options().dtype(kInt));
  AT_DISPATCH_FLOATING_AND_COMPLEX_TYPES(self.scalar_type(), "solve_cpu", [&]{
    apply_solve<scalar_t>(self_working_copy, A_working_copy, infos);
  });
  at::_linalg_check_errors(infos, "solve_cpu", self.dim() == 2);
  return std::tuple<Tensor, Tensor>(self_working_copy, A_working_copy);
}

// Supports arbitrary batch dimensions for self and A
std::tuple<Tensor,Tensor> solve(const Tensor& self, const Tensor& A) {
  TORCH_WARN_ONCE(
    "torch.solve is deprecated in favor of torch.linalg.solve",
    "and will be removed in a future PyTorch release.\n",
    "torch.linalg.solve has its arguments reversed and does not return the LU factorization.\n",
    "To get the LU factorization see torch.lu, which can be used with torch.lu_solve or torch.lu_unpack.\n",
    "X = torch.solve(B, A).solution\n",
    "should be replaced with\n",
    "X = torch.linalg.solve(A, B)"
  );
  TORCH_CHECK(self.dim() >= 2,
           "B should have at least 2 dimensions, but has ", self.dim(), " dimensions instead");
  TORCH_CHECK(A.dim() >= 2,
           "A should have at least 2 dimensions, but has ", A.dim(), " dimensions instead");
  Tensor self_broadcasted, A_broadcasted;
  std::tie(self_broadcasted, A_broadcasted) = _linalg_broadcast_batch_dims(self, A, "solve");
  return at::_solve_helper(self_broadcasted, A_broadcasted);
}

std::tuple<Tensor&,Tensor&> solve_out(const Tensor& self, const Tensor& A, Tensor& solution, Tensor& lu) {
  TORCH_WARN_ONCE(
    "torch.solve is deprecated in favor of torch.linalg.solve",
    "and will be removed in a future PyTorch release.\n",
    "torch.linalg.solve has its arguments reversed and does not return the LU factorization.\n",
    "To get the LU factorization see torch.lu, which can be used with torch.lu_solve or torch.lu_unpack.\n",
    "X = torch.solve(B, A).solution\n",
    "should be replaced with\n",
    "X = torch.linalg.solve(A, B)"
  );
  checkSameDevice("solve", solution, self, "solution");
  checkSameDevice("solve", lu, self, "lu");
  checkLinalgCompatibleDtype("solve", solution, self, "solution");
  checkLinalgCompatibleDtype("solve", lu, self, "lu");

  Tensor solution_tmp, lu_tmp;
  std::tie(solution_tmp, lu_tmp) = at::_solve_helper(self, A);

  at::native::resize_output(solution, solution_tmp.sizes());
  at::native::resize_output(lu, lu_tmp.sizes());
  solution.copy_(solution_tmp);
  lu.copy_(lu_tmp);
  return std::tuple<Tensor&, Tensor&>(solution, lu);
}

// Solves a system of linear equations matmul(input, x) = other in-place
// LAPACK/MAGMA error codes are saved in 'infos' tensor, they are not checked here
static Tensor& linalg_solve_out_info(Tensor& result, Tensor& infos, const Tensor& input, const Tensor& other) {
  checkSameDevice("linalg.solve", result, input);
  checkSameDevice("linalg.solve", other, input, "other");
  checkLinalgCompatibleDtype("linalg.solve", result, input);

  TORCH_CHECK(input.scalar_type() == other.scalar_type(),
    "input dtype ", input.scalar_type(), " does not match other dtype ", other.scalar_type());

  squareCheckInputs(input, "linalg.solve");
  TORCH_CHECK(other.dim() >= 1,
           "other should have at least 1 dimension, but has ", other.dim(), " dimensions instead");

  // Two types of 'other' tensors are supported:
  // - 1-dimensional (1D) tensor or batch of 1D tensors (vector case)
  // - 2-dimensional (2D) tensor or batch of 2D tensors (matrix case)
  // original torch.solve supported only the matrix case, while NumPy works for both cases
  // for the batched input we need to be able to distinguish them
  bool vector_case = linalg_solve_is_vector_rhs(input, other);

  bool is_batched_column_major = false;
  if (vector_case) {
    is_batched_column_major = result.is_contiguous();
  } else if (!vector_case && result.dim() >= 2) {
    is_batched_column_major = result.mT().is_contiguous();
  }

  // if 'other' is a batch of 2D tensors, then 'input' can be non-batched and will be broadcasted
  auto expected_shape = IntArrayRef(input.sizes().data(), input.dim() - 1);  // input.shape[:-1]
  if (!vector_case && other.dim() > 2) {
    expected_shape = other.sizes();
  }

  bool result_equal_expected_shape = result.sizes().equals(expected_shape);
  bool result_input_same_type = (result.scalar_type() == input.scalar_type());

  // if result is not empty and not in batched column major format
  bool copy_needed = (result.numel() != 0 && !is_batched_column_major);
  copy_needed |= !result_input_same_type;  // or result does not have the same dtype as input
  copy_needed |= (result.numel() != 0 && !result_equal_expected_shape); // or result does not have the expected shape
  // we have to allocate a temporary tensor
  if (copy_needed) {
    Tensor result_tmp = at::empty({0}, input.options());
    result_tmp = linalg_solve_out_info(result_tmp, infos, input, other);
    at::native::resize_output(result, result_tmp.sizes());
    result.copy_(result_tmp);
    return result;
  }
  // else use result's storage directly

  // we need to unsqueeze 'other' because 2-dimensional tensors are expected in the implementation
  Tensor other_ = vector_case ? other.unsqueeze(-1) : other;

  // _linalg_broadcast_batch_dims also includes linearSolveCheckInputs
  // it checks for squareness of 'input' and 'shape' compatibility of 'other' and 'input'
  Tensor other_broadcasted, input_broadcasted;
  std::tie(other_broadcasted, input_broadcasted) = _linalg_broadcast_batch_dims(other_, input, "linalg.solve");

  auto squeezed_other_broadcasted = at::squeeze(other_broadcasted, -1);
  auto squeezed_result_shape = squeezed_other_broadcasted.sizes();

  // if result has no elements we can modify it
  if (result.numel() == 0) {
    if (vector_case) {
      result.resize_(squeezed_result_shape);
    } else {
      at::native::resize_as_(result, other_broadcasted.mT(), MemoryFormat::Contiguous);
      result.transpose_(-2, -1);
    }
  }

  auto expected_result_shape = vector_case ? squeezed_result_shape : other_broadcasted.sizes();
  TORCH_INTERNAL_ASSERT(result.sizes().equals(expected_result_shape));
  TORCH_INTERNAL_ASSERT(result.scalar_type() == input.scalar_type());
  TORCH_INTERNAL_ASSERT(result.device() == input.device());

  // result tensor must be in batched column major order (Fortran contiguous) for 2D inputs
  // or C contiguous for 1D input
  if (vector_case) {
    TORCH_INTERNAL_ASSERT(result.is_contiguous());
  } else {
    TORCH_INTERNAL_ASSERT(result.mT().is_contiguous());
  }

  // for 1-dimensional 'other', we need to unsqueeze the result before passing to "apply_solve"
  if (vector_case) {
    result = result.unsqueeze_(-1);
  }

  // lu_factor_stub+lu_solve_stub perform calculations in-place and 'result' must be a copy of 'other_broadcasted'
  result.copy_(other_broadcasted);

  auto input_working_copy = cloneBatchedColumnMajor(input_broadcasted);

  TORCH_INTERNAL_ASSERT(infos.scalar_type() == kInt);
  TORCH_INTERNAL_ASSERT(infos.device() == input.device());
  infos.resize_({std::max<int64_t>(1, batchCount(input_broadcasted))});
  // if input is empty infos might not get filled; make sure infos doesn't contain garbage then
  if (input.numel() == 0) {
    infos.fill_(0);
  }

  // compute the LU factorization of 'input_working_copy'
  auto pivots_shape = IntArrayRef(input_broadcasted.sizes().data(), input_broadcasted.dim() - 2).vec(); // input_broadcasted.shape[:-2]
  pivots_shape.push_back(std::min(input.size(-2), input.size(-1)));
  Tensor pivots = at::empty(pivots_shape, input.options().dtype(kInt));
  lu_factor_stub(input.device().type(), input_working_copy, pivots, infos, /*compute_pivots=*/true);

  // solve the linear system using the LU factorization
  lu_solve_stub(input.device().type(), result, input_working_copy, pivots);

  // for 1-dimensional 'other', we need to squeeze the result after "apply_solve"
  if (vector_case) {
    result = result.squeeze_(-1);
  }

  return result;
}

// Solves a system of linear equations matmul(input, x) = other in-place
Tensor& linalg_solve_out(const Tensor& input, const Tensor& other, Tensor& result) {
  auto infos = at::empty({0}, input.options().dtype(kInt));
  result = linalg_solve_out_info(result, infos, input, other);

  // Now check LAPACK/MAGMA error codes
  // _linalg_check_errors calls 'infos = infos.to(kCPU)'
  bool vector_case = linalg_solve_is_vector_rhs(input, other);
  at::_linalg_check_errors(infos, "linalg.solve", vector_case ? result.dim() == 1 : result.dim() == 2);
  return result;
}

// Solves a system of linear equations matmul(input, x) = other
Tensor linalg_solve(const Tensor& input, const Tensor& other) {
  Tensor result = at::empty({0}, input.options());
  result = at::linalg_solve_out(result, input, other);
  return result;
}

// ~~~~~~~~~~~~~~~~~~~~~~~~~~~~~~~~~ inverse ~~~~~~~~~~~~~~~~~~~~~~~~~~~~~~~~~~~~

/*
Computes the inverse of n-by-n matrix 'self'
This is an in-place routine, it overwrites the content of 'self'.
'infos_lu' and 'infos_getri' are int Tensors containing error codes for each matrix in the batched input.
'infos_lu' is for holding lapackLU errors, and 'infos_getri' is for holding lapackGetri errors.
For more information see LAPACK's documentation for GETRI and GETRF routines.
*/
template <typename scalar_t>
static void apply_inverse(Tensor& self, Tensor& infos_lu, Tensor& infos_getri) {
#if !AT_BUILD_WITH_LAPACK()
  AT_ERROR("inverse: LAPACK library not found in compilation");
#else
  using value_t = typename c10::scalar_value_type<scalar_t>::type;
  auto self_data = self.data_ptr<scalar_t>();
  auto self_matrix_stride = matrixStride(self);
  auto batch_size = batchCount(self);
  auto n = self.size(-2);
  auto lda = std::max<int64_t>(1, n);

  auto ipiv = at::empty({lda}, self.options().dtype(kInt));
  auto ipiv_data = ipiv.data_ptr<int>();
  auto infos_lu_data = infos_lu.data_ptr<int>();
  auto infos_getri_data = infos_getri.data_ptr<int>();

  // NOLINTNEXTLINE(cppcoreguidelines-init-variables)
  int info;
  // Run once, first to get the optimum work size
  // Since we deal with batches of matrices with the same dimensions, doing this outside
  // the loop saves (batch_size - 1) workspace queries which would provide the same result
  // and (batch_size - 1) calls to allocate and deallocate workspace using at::empty()
  int lwork = -1;
  scalar_t wkopt;
  lapackGetri<scalar_t>(n, self_data, lda, ipiv_data, &wkopt, lwork, &info);
  lwork = std::max<int>(1, real_impl<scalar_t, value_t>(wkopt));
  Tensor work = at::empty({lwork}, self.options());
  auto work_data = work.data_ptr<scalar_t>();

  for (const auto i : c10::irange(batch_size)) {
    scalar_t* self_working_ptr = &self_data[i * self_matrix_stride];
    int* info_lu_working_ptr = &infos_lu_data[i];
    lapackLu<scalar_t>(n, n, self_working_ptr, lda, ipiv_data, info_lu_working_ptr);

    // now compute the actual inverse
    int* info_getri_working_ptr = &infos_getri_data[i];
    lapackGetri<scalar_t>(n, self_working_ptr, lda, ipiv_data, work_data, lwork, info_getri_working_ptr);
  }
#endif
}

Tensor inverse(const Tensor &self) {
  if (self.numel() == 0) {
    return at::empty_like(self);
  }
  return at::linalg_inv(self);
}

Tensor& inverse_out(const Tensor &self, Tensor &result) {
  at::linalg_inv_out(result, self);
  return result;
}

// This is a type dispatching helper function for 'apply_inverse'
Tensor& _linalg_inv_out_helper_cpu(Tensor &result, Tensor& infos_lu, Tensor& infos_getri) {
  // This function calculates the inverse matrix in-place
  // result should be in column major order and contain matrices to invert
  // the content of result is overwritten by 'apply_inverse'
  AT_DISPATCH_FLOATING_AND_COMPLEX_TYPES(result.scalar_type(), "linalg_inv_out_cpu", [&]{
    apply_inverse<scalar_t>(result, infos_lu, infos_getri);
  });
  return result;
}

// Computes the inverse matrix of 'input', it is is saved to 'result' in-place
// LAPACK/MAGMA/cuSOLVER error codes are saved in 'infos' tensors, they are not checked here
static Tensor& linalg_inv_out_info(Tensor& result, Tensor& infos_lu, Tensor& infos_getri, const Tensor& input) {
  squareCheckInputs(input, "linalg.inv");
  checkSameDevice("linalg.inv", result, input);
  checkLinalgCompatibleDtype("linalg.inv", result, input);

  TORCH_INTERNAL_ASSERT_DEBUG_ONLY(infos_lu.scalar_type() == kInt);
  TORCH_INTERNAL_ASSERT_DEBUG_ONLY(infos_getri.scalar_type() == kInt);

  TORCH_INTERNAL_ASSERT_DEBUG_ONLY(infos_lu.device() == input.device());
  TORCH_INTERNAL_ASSERT_DEBUG_ONLY(infos_getri.device() == input.device());

  bool result_input_same_type = (result.scalar_type() == input.scalar_type());
  bool result_equal_expected_shape = result.sizes().equals(input.sizes());
  bool is_batched_column_major = false;
  if (result.dim() >= 2) {
    is_batched_column_major = result.mT().is_contiguous();
  }

  // if result is not empty and not in batched column major format
  bool copy_needed = (result.numel() != 0 && !is_batched_column_major);
  copy_needed |= !result_input_same_type;  // or result does not have the same dtype as input
  copy_needed |= (result.numel() != 0 && !result_equal_expected_shape); // or result does not have the expected shape
  // we have to allocate a temporary tensor

  // similar conditions for infos_lu and infos_getri tensors
  auto expected_info_shape = IntArrayRef(input.sizes().cbegin(), input.sizes().cend() - 2); // input.shape[:-2]
  copy_needed |= (infos_lu.numel() != 0 && !infos_lu.is_contiguous());
  copy_needed |= (infos_lu.numel() != 0 && !(infos_lu.sizes().equals(expected_info_shape)));

  copy_needed |= (infos_getri.numel() != 0 && !infos_getri.is_contiguous());
  copy_needed |= (infos_getri.numel() != 0 && !(infos_getri.sizes().equals(expected_info_shape)));

  if (copy_needed) {
    Tensor result_tmp = at::empty(input.sizes(), input.options());
    result_tmp.transpose_(-2, -1);
    Tensor infos_lu_tmp = at::zeros({expected_info_shape}, input.options().dtype(kInt));
    Tensor infos_getri_tmp = at::zeros({expected_info_shape}, input.options().dtype(kInt));

    result_tmp = linalg_inv_out_info(result_tmp, infos_lu_tmp, infos_getri_tmp, input);

    at::native::resize_output(result, result_tmp.sizes());
    result.copy_(result_tmp);
    at::native::resize_output(infos_lu, infos_lu_tmp.sizes());
    infos_lu.copy_(infos_lu_tmp);
    at::native::resize_output(infos_getri, infos_getri_tmp.sizes());
    infos_getri.copy_(infos_getri_tmp);
    return result;
  }
  // else  use result's storage directly

  // if result has no elements we can modify it
  if (result.numel() == 0) {
    at::native::resize_as_(result, input.mT(), MemoryFormat::Contiguous);
    result.transpose_(-2, -1);
  }

  TORCH_INTERNAL_ASSERT_DEBUG_ONLY(result.sizes().equals(input.sizes()));
  TORCH_INTERNAL_ASSERT_DEBUG_ONLY(result.scalar_type() == input.scalar_type());
  TORCH_INTERNAL_ASSERT_DEBUG_ONLY(result.device() == input.device());

  // result tensor must be in batched column major order (Fortran contiguous)
  TORCH_INTERNAL_ASSERT_DEBUG_ONLY(result.mT().is_contiguous());

  // if info has no elements we can modify it
  if (infos_lu.numel() == 0) {
    infos_lu.resize_(expected_info_shape);
    infos_lu.fill_(0);
  }
  if (infos_getri.numel() == 0) {
    infos_getri.resize_(expected_info_shape);
    infos_getri.fill_(0);
  }

  // info tensors must be contiguous
  TORCH_INTERNAL_ASSERT_DEBUG_ONLY(infos_lu.is_contiguous());
  TORCH_INTERNAL_ASSERT_DEBUG_ONLY(infos_lu.sizes().equals(expected_info_shape));
  TORCH_INTERNAL_ASSERT_DEBUG_ONLY(infos_getri.is_contiguous());
  TORCH_INTERNAL_ASSERT_DEBUG_ONLY(infos_getri.sizes().equals(expected_info_shape));

  // _linalg_inv_out_helper_ (apply_inverse) performs calculations in-place and result must be a copy of input
  result.copy_(input);

  // TODO: Replace this helper with DECLARE/DEFINE_DISPATCH
  result = at::_linalg_inv_out_helper_(result, infos_lu, infos_getri);
  return result;
}

// Computes the inverse matrix of 'input', it is is saved to 'result' in-place
Tensor& linalg_inv_out(const Tensor &input, Tensor &result) {
  auto info_shape = IntArrayRef(input.sizes().cbegin(), input.sizes().cend() - 2); // input.shape[:-2]
  auto infos_lu = at::zeros({info_shape}, input.options().dtype(kInt));
  auto infos_getri = at::zeros({info_shape}, input.options().dtype(kInt));
  result = linalg_inv_out_info(result, infos_lu, infos_getri, input);

  // Now check LAPACK/MAGMA/cuSOLVER error codes
  at::_linalg_check_errors(infos_lu, "linalg.inv", result.dim() == 2);
  at::_linalg_check_errors(infos_getri, "linalg.inv", result.dim() == 2);
  return result;
}

// Computes the inverse matrix of 'input'
Tensor linalg_inv(const Tensor &input) {
  Tensor result, info;
  std::tie(result, info) = at::linalg_inv_ex(input, /*check_errors=*/false);

  // we pass check_errors=false above and do the check here
  // so that the name of the function is correct in the error message
  at::_linalg_check_errors(info, "torch.linalg.inv", input.dim() == 2);
  return result;
}

std::tuple<Tensor&, Tensor&> linalg_inv_ex_out(const Tensor& input, bool check_errors, Tensor& inverse, Tensor& info) {
  squareCheckInputs(input, "linalg.inv_ex");
  ScalarType info_output_type = ScalarType::Int;
  TORCH_CHECK(
      info.scalar_type() == info_output_type,
      "torch.linalg.inv_ex: ",
      "Expected info to have ", info_output_type, " dtype, but got info with dtype ", info.scalar_type());

  // provided `info` tensor is used to save the information about the LU decomposition of `input`
  // in addition current implementation requires a separate tensor
  // for saving the information about the inversion process after the LU decomposition
  auto expected_info_shape = IntArrayRef(input.sizes().cbegin(), input.sizes().cend() - 2); // input.shape[:-2]
  auto info_inversion = at::zeros({expected_info_shape}, input.options().dtype(kInt));

  linalg_inv_out_info(inverse, info, info_inversion, input);

  if (check_errors) {
    at::_linalg_check_errors(info, "torch.linalg.inv_ex", input.dim() == 2);
  }

  return std::tuple<Tensor&, Tensor&>(inverse, info);
}

std::tuple<Tensor, Tensor> linalg_inv_ex(const Tensor& input, bool check_errors) {
  squareCheckInputs(input, "linalg.inv_ex");
  Tensor inverse = at::empty(input.sizes(), input.options(), MemoryFormat::Contiguous);
  inverse.transpose_(-2, -1); // make `inverse` tensor with batched column major format
  auto info_shape = IntArrayRef(input.sizes().cbegin(), input.sizes().cend() - 2); // input.shape[:-2]
  Tensor info = at::zeros({info_shape}, input.options().dtype(kInt));
  std::tie(inverse, info) = at::native::linalg_inv_ex_out(input, check_errors, inverse, info);
  return std::make_tuple(inverse, info);
}

// ~~~~~~~~~~~~~~~~~~~~~~~~~~~~~~ cholesky_solve ~~~~~~~~~~~~~~~~~~~~~~~~~~~~~~~~~

template<typename scalar_t>
static void apply_cholesky_solve(Tensor& b, Tensor& A, bool upper, std::vector<int64_t>& infos) {
#if !AT_BUILD_WITH_LAPACK()
  AT_ERROR("cholesky_solve: LAPACK library not found in compilation");
#else
  char uplo = upper ? 'U' : 'L';

  auto A_data = A.data_ptr<scalar_t>();
  auto b_data = b.data_ptr<scalar_t>();
  auto A_mat_stride = matrixStride(A);
  auto b_mat_stride = matrixStride(b);
  auto batch_size = batchCount(A);
  auto n = A.size(-2);
  auto ldab = std::max<int64_t>(1, n);
  auto nrhs = b.size(-1);

  // NOLINTNEXTLINE(cppcoreguidelines-init-variables)
  int info;
  for (const auto i : c10::irange(batch_size)) {
    scalar_t* A_working_ptr = &A_data[i * A_mat_stride];
    scalar_t* b_working_ptr = &b_data[i * b_mat_stride];
    lapackCholeskySolve<scalar_t>(uplo, n, nrhs, A_working_ptr, ldab, b_working_ptr, ldab, &info);
    infos[i] = info;
    if (info != 0) {
      return;
    }
  }
#endif
}

Tensor _cholesky_solve_helper_cpu(const Tensor& self, const Tensor& A, bool upper) {
  auto self_working_copy = cloneBatchedColumnMajor(self);
  auto A_working_copy = cloneBatchedColumnMajor(A);
  std::vector<int64_t> infos(batchCount(self), 0);
  AT_DISPATCH_FLOATING_AND_COMPLEX_TYPES(self.scalar_type(), "cholesky_solve_cpu", [&]{
    apply_cholesky_solve<scalar_t>(self_working_copy, A_working_copy, upper, infos);
  });

  if (self.dim() > 2) {
    batchCheckErrors(infos, "cholesky_solve_cpu");
  } else {
    singleCheckErrors(infos[0], "cholesky_solve_cpu");
  }
  return self_working_copy;
}

// Supports arbitrary batch dimensions for self and A
Tensor cholesky_solve(const Tensor& self, const Tensor& A, bool upper) {
  TORCH_CHECK(self.dim() >= 2,
           "b should have at least 2 dimensions, but has ", self.dim(), " dimensions instead");
  TORCH_CHECK(A.dim() >= 2,
           "u should have at least 2 dimensions, but has ", A.dim(), " dimensions instead");
  Tensor self_broadcasted, A_broadcasted;
  std::tie(self_broadcasted, A_broadcasted) = _linalg_broadcast_batch_dims(self, A, "cholesky_solve");
  return at::_cholesky_solve_helper(self_broadcasted, A_broadcasted, upper);
}

Tensor& cholesky_solve_out(const Tensor& self, const Tensor& A, bool upper, Tensor& result) {
  checkSameDevice("cholesky_solve", result, self);
  checkLinalgCompatibleDtype("cholesky_solve", result, self);
  Tensor result_tmp = at::cholesky_solve(self, A, upper);
  at::native::resize_output(result, result_tmp.sizes());
  result.copy_(result_tmp);
  return result;
}

// ~~~~~~~~~~~~~~~~~~~~~~~~~~~~~~~~~ cholesky ~~~~~~~~~~~~~~~~~~~~~~~~~~~~~~~~~~~~

DEFINE_DISPATCH(cholesky_stub);

Tensor cholesky(const Tensor &self, bool upper) {
   TORCH_WARN_ONCE(
    "torch.cholesky is deprecated in favor of torch.linalg.cholesky and will be ",
    "removed in a future PyTorch release.\n",
    "L = torch.cholesky(A)\n",
    "should be replaced with\n",
    "L = torch.linalg.cholesky(A)\n",
    "and\n"
    "U = torch.cholesky(A, upper=True)\n",
    "should be replaced with\n",
    "U = torch.linalg.cholesky(A).mH().\n"
    "This transform will produce equivalent results for all valid (symmetric positive definite) inputs."
  );
  if (self.numel() == 0) {
    return at::empty_like(self, LEGACY_CONTIGUOUS_MEMORY_FORMAT);
  }
  squareCheckInputs(self, "cholesky");

  auto raw_cholesky_output = cloneBatchedColumnMajor(self);
  auto info_shape = IntArrayRef(
      self.sizes().cbegin(), self.sizes().cend() - 2); // self.shape[:-2]
  auto info = at::empty({info_shape}, self.options().dtype(kInt));

  // fill the raw_cholesky_output with the result
  cholesky_stub(self.device().type(), raw_cholesky_output, info, upper);

  at::_linalg_check_errors(info, "cholesky", self.dim() == 2);

  if (upper) {
    return raw_cholesky_output.triu_();
  } else {
    return raw_cholesky_output.tril_();
  }
}

Tensor& cholesky_out(const Tensor &self, bool upper, Tensor &result) {
   TORCH_WARN_ONCE(
    "torch.cholesky is deprecated in favor of torch.linalg.cholesky and will be ",
    "removed in a future PyTorch release.\n",
    "L = torch.cholesky(A)\n",
    "should be replaced with\n",
    "L = torch.linalg.cholesky(A)\n",
    "and\n"
    "U = torch.cholesky(A, upper=True)\n",
    "should be replaced with\n",
    "U = torch.linalg.cholesky(A).mH().\n"
    "This transform will produce equivalent results for all valid (symmetric positive definite) inputs."
  );
  checkSameDevice("cholesky", result, self);
  checkLinalgCompatibleDtype("cholesky", result, self);
  Tensor result_tmp = at::cholesky(self, upper);
  at::native::resize_output(result, result_tmp.sizes());
  result.copy_(result_tmp);
  return result;
}

void linalg_cholesky_out_info(const Tensor& input, const Tensor& result, const Tensor& info, bool upper) {
  TORCH_INTERNAL_ASSERT_DEBUG_ONLY(input.dim() >= 2);
  TORCH_INTERNAL_ASSERT_DEBUG_ONLY(input.size(-1) == input.size(-2));

  TORCH_INTERNAL_ASSERT_DEBUG_ONLY(result.scalar_type() == input.scalar_type());
  TORCH_INTERNAL_ASSERT_DEBUG_ONLY(result.device() == input.device());

  TORCH_INTERNAL_ASSERT_DEBUG_ONLY(info.scalar_type() == at::kInt);
  TORCH_INTERNAL_ASSERT_DEBUG_ONLY(info.device() == input.device());

  // if result has no elements we can modify it
  if (result.numel() == 0) {
    at::native::resize_as_(result, input.mT(), MemoryFormat::Contiguous);
    result.transpose_(-2, -1);
  }

  // result tensor must be in batched column major order (Fortran contiguous)
  TORCH_INTERNAL_ASSERT_DEBUG_ONLY(result.mT().is_contiguous());
  TORCH_INTERNAL_ASSERT_DEBUG_ONLY(result.sizes().equals(input.sizes()));

  // cholesky_stub (apply_cholesky) performs calculations in-place and result must be a copy of input
  result.copy_(input);

  // if info has no elements we can modify it
  auto expected_info_shape = IntArrayRef(input.sizes().cbegin(), input.sizes().cend() - 2); // input.shape[:-2]
  if (info.numel() == 0) {
    info.resize_(expected_info_shape);
  }

  // info must be contiguous
  TORCH_INTERNAL_ASSERT_DEBUG_ONLY(info.is_contiguous());
  TORCH_INTERNAL_ASSERT_DEBUG_ONLY(info.sizes().equals(expected_info_shape));
  info.fill_(0);

  cholesky_stub(result.device().type(), result, info, upper);

  if (upper) {
    result.triu_();
  } else {
    result.tril_();
  }
}

std::tuple<Tensor&, Tensor&> linalg_cholesky_ex_out(const Tensor& input, bool upper, bool check_errors, Tensor& L, Tensor& info) {
  squareCheckInputs(input, "linalg.cholesky_ex");
  checkSameDevice("torch.linalg.cholesky_ex", L, input, "L");
  checkLinalgCompatibleDtype("torch.linalg.cholesky_ex", L, input, "L");
  checkSameDevice("torch.linalg.cholesky_ex", info, input, "info");

  // Do not allow type promotion for the `info` tensor, it must be of Int dtype
  // Int is used because current interface to LAPACK and its CUDA implementation use "int" type.
  // https://github.com/pytorch/pytorch/pull/56724#discussion_r618916774
  ScalarType info_output_type = ScalarType::Int;
  TORCH_CHECK(
      info.scalar_type() == info_output_type,
      "torch.linalg.cholesky_ex: ",
      "Expected info to have ", info_output_type, " dtype, but got info with dtype ", info.scalar_type());

  bool L_input_same_type = (L.scalar_type() == input.scalar_type());
  bool L_equal_expected_shape = L.sizes().equals(input.sizes());
  bool is_L_batched_column_major = false;
  if (L.dim() >= 2) {
    is_L_batched_column_major = L.mT().is_contiguous();
  }

  // if L is not empty and not in batched column major format
  bool copy_needed = (L.numel() != 0 && !is_L_batched_column_major);
  copy_needed |= (L.numel() != 0 && !L_equal_expected_shape); // or L does not have the expected shape
  copy_needed |= !L_input_same_type;  // or L does not have the same dtype as input
  // we have to allocate a temporary tensor

  // similar conditions for info tensor
  auto expected_info_shape = IntArrayRef(input.sizes().cbegin(), input.sizes().cend() - 2); // input.shape[:-2]
  copy_needed |= (info.numel() != 0 && !info.is_contiguous());
  copy_needed |= (info.numel() != 0 && !(info.sizes().equals(expected_info_shape))); // or L does not have the expected shape

  if (copy_needed) {
    Tensor L_tmp = at::empty({0}, input.options());
    Tensor info_tmp = at::empty({0}, input.options().dtype(kInt));
    linalg_cholesky_out_info(input, L_tmp, info_tmp, upper);
    at::native::resize_output(L, L_tmp.sizes());
    L.copy_(L_tmp);
    at::native::resize_output(info, info_tmp.sizes());
    info.copy_(info_tmp);
  } else {
    // use "out" tensors' memory directly
    linalg_cholesky_out_info(input, L, info, upper);
  }

  if (check_errors) {
    at::_linalg_check_errors(info, "torch.linalg.cholesky_ex", input.dim() == 2);
  }

  return std::tuple<Tensor&, Tensor&>(L, info);
}

std::tuple<Tensor, Tensor> linalg_cholesky_ex(const Tensor& input, bool upper, bool check_errors) {
  Tensor L = at::empty({0}, input.options());
  Tensor info = at::empty({0}, input.options().dtype(kInt));
  std::tie(L, info) = at::native::linalg_cholesky_ex_out(input, upper, check_errors, L, info);
  return std::make_tuple(L, info);
}

Tensor linalg_cholesky(const Tensor &self, bool upper) {
  Tensor result, info;
  std::tie(result, info) = at::linalg_cholesky_ex(self, upper, /*check_errors=*/false);

  // we pass check_errors=false above and do the check here
  // so that the name of the function is correct in the error message
  at::_linalg_check_errors(info, "torch.linalg_cholesky", self.dim() == 2);
  return result;
}

Tensor& linalg_cholesky_out(const Tensor &self, bool upper, Tensor &result) {
  // linalg_cholesky_ex_outf includes these checks, but we do it here
  // so that the name of the function is correct in the error message
  checkSameDevice("torch.linalg.cholesky", result, self);
  checkLinalgCompatibleDtype("torch.linalg.cholesky", result, self);

  Tensor info = at::empty({0}, self.options().dtype(kInt));
  std::tie(result, info) = at::linalg_cholesky_ex_outf(self, upper, /*check_errors=*/false, result, info);

  // we pass check_errors=false above and do the check here
  // so that the name of the function is correct in the error message
  at::_linalg_check_errors(info, "torch.linalg.cholesky", self.dim() == 2);
  return result;
}

// ~~~~~~~~~~~~~~~~~~~~~~~~~~~~~~~~~ cholesky_inverse ~~~~~~~~~~~~~~~~~~~~~~~~~~~~~~~~~~~~

DEFINE_DISPATCH(cholesky_inverse_stub);

Tensor& cholesky_inverse_out_info(Tensor& result, Tensor& infos, const Tensor& input, bool upper) {
  TORCH_INTERNAL_ASSERT(input.dim() >= 2);
  TORCH_INTERNAL_ASSERT(input.size(-1) == input.size(-2));

  TORCH_INTERNAL_ASSERT(result.scalar_type() == input.scalar_type());
  TORCH_INTERNAL_ASSERT(result.device() == input.device());

  TORCH_INTERNAL_ASSERT(infos.scalar_type() == at::kInt);
  TORCH_INTERNAL_ASSERT(infos.device() == at::kCPU);
  TORCH_INTERNAL_ASSERT(infos.numel() == std::max<int64_t>(1, batchCount(input)));

  // if result has no elements we can modify it
  if (result.numel() == 0) {
    at::native::resize_as_(result, input.mT(), MemoryFormat::Contiguous);
    result.transpose_(-2, -1);
  }

  // result tensor must be in batched column major order (Fortran contiguous)
  TORCH_INTERNAL_ASSERT(result.mT().is_contiguous());
  TORCH_INTERNAL_ASSERT(result.sizes().equals(input.sizes()));

  // cholesky_inverse_stub (apply_cholesky_inverse) performs calculations in-place and result must be a copy of input
  result.copy_(input);

  // infos must be contiguous
  TORCH_INTERNAL_ASSERT(infos.is_contiguous());
  infos.fill_(0);

  result = cholesky_inverse_stub(result.device().type(), result, infos, upper);
  return result;
}

Tensor& cholesky_inverse_out(const Tensor &input, bool upper, Tensor &result) {
  squareCheckInputs(input, "cholesky_inverse");
  checkSameDevice("cholesky_inverse", result, input);
  checkLinalgCompatibleDtype("cholesky_inverse", result, input);

  // MAGMA requires 'infos' to reside in CPU memory, therefore we create 'infos' only on CPU for now.
  auto infos = at::zeros({std::max<int64_t>(1, batchCount(input))}, input.options().dtype(kInt).device(kCPU));

  bool result_input_same_type = (result.scalar_type() == input.scalar_type());
  bool result_equal_expected_shape = result.sizes().equals(input.sizes());
  bool is_batched_column_major = false;
  if (result.dim() >= 2) {
    is_batched_column_major = result.mT().is_contiguous();
  }

  // if result is not empty and not in batched column major format
  bool copy_needed = (result.numel() != 0 && !is_batched_column_major);
  copy_needed |= !result_input_same_type;  // or result does not have the same dtype as input
  copy_needed |= (result.numel() != 0 && !result_equal_expected_shape); // or result does not have the expected shape
  // we have to allocate a temporary tensor
  if (copy_needed) {
    Tensor result_tmp = at::empty({0}, input.options());
    result_tmp = cholesky_inverse_out_info(result_tmp, infos, input, upper);
    at::native::resize_output(result, result_tmp.sizes());
    result.copy_(result_tmp);
  } else {
    // use result's memory directly
    result = cholesky_inverse_out_info(result, infos, input, upper);
  }

  // Now check LAPACK/MAGMA error codes
  at::_linalg_check_errors(infos, "cholesky_inverse", result.dim() == 2);
  return result;
}

Tensor cholesky_inverse(const Tensor &input, bool upper) {
  Tensor result = at::empty({0}, input.options());
  result = at::cholesky_inverse_out(result, input, upper);
  return result;
}

// ~~~~~~~~~~~~~~~~~~~~~~~~~~~~~~~~~~~~ lu_factor ~~~~~~~~~~~~~~~~~~~~~~~~~~~~~~~~~~~~~~~

DEFINE_DISPATCH(lu_factor_stub);

TORCH_IMPL_FUNC(linalg_lu_factor_ex_out)(const Tensor& A,
                                         bool pivot,
                                         bool check_errors,
                                         const Tensor& LU,
                                         const Tensor& pivots,
                                         const Tensor& info) {
  const auto LU_f_contig = LU.transpose(-2, -1).is_contiguous() ;

  if (LU_f_contig && !LU.is_same(A)) {
    LU.copy_(A);
  }
  const auto LU_ = borrow_else_clone(LU_f_contig, LU, A, /*C-contig*/false);

  const auto pivots_contig = pivots.is_contiguous();
  const auto pivots_ = borrow_else_clone(pivots_contig, pivots, pivots, /*C-contig*/true);

  const auto info_contig = info.is_contiguous();
  const auto info_ = borrow_else_clone(info_contig, info, info, /*C-contig*/true);

  lu_factor_stub(A.device().type(), *LU_, *pivots_, *info_, pivot);

  if (!LU_f_contig) {
    LU.copy_(*LU_);
  }
  if (!pivots_contig) {
    pivots.copy_(*pivots_);
  }
  if (!info_contig) {
    info.copy_(*info_);
  }

  if (check_errors) {
    at::_linalg_check_errors(info, "torch.linalg.lu_factor_ex", A.dim() == 2);
  }
}

std::tuple<Tensor&, Tensor&> linalg_lu_factor_out(const Tensor& A, bool pivot, Tensor& LU, Tensor& pivots) {
  auto info = at::empty({0}, A.options().dtype(kInt));
  // We pass check_errors as we want to use lu_factor rather than lu_factor_ex in the errors
  at::linalg_lu_factor_ex_out(LU, pivots, info, A, pivot, /*check_errors=*/false);
  at::_linalg_check_errors(info, "torch.linalg.lu_factor", A.dim() == 2);
  return std::tie(LU, pivots);
}

std::tuple<Tensor, Tensor> linalg_lu_factor(const Tensor& A, bool pivot) {
  Tensor LU, pivots, info;
  std::tie(LU, pivots, info) = at::linalg_lu_factor_ex(A, pivot, /*check_errors=*/false);
  at::_linalg_check_errors(info, "torch.linalg.lu_factor", A.dim() == 2);
  return std::make_tuple(std::move(LU), std::move(pivots));
}

// TODO Deprecate this function in favour of linalg_lu_factor_ex
std::tuple<Tensor, Tensor, Tensor> _lu_with_info(const Tensor& self, bool compute_pivots, bool) {
  return at::linalg_lu_factor_ex(self, compute_pivots, false);
}

// ~~~~~~~~~~~~~~~~~~~~~~~~~~~~~~~~~~~~ linalg_lu ~~~~~~~~~~~~~~~~~~~~~~~~~~~~~~~~~~~~~~~

DEFINE_DISPATCH(unpack_pivots_stub);

TORCH_IMPL_FUNC(linalg_lu_out)(const Tensor& A,
                               bool pivot,
                               const Tensor& P,
                               const Tensor& L,
                               const Tensor& U) {
  const auto m = A.sizes().end()[-2];
  const auto n = A.sizes().end()[-1];

  // A.shape[-2:] == (m, n)
  // P.shape[-2:] == (m, m)
  // L.shape[-2:] == (m, k)
  // U.shape[-2:] == (k, n)
  // with k = min(m, n)

  // Use L as it has the correct size
  const bool use_L = m > n;
  auto pivots = at::empty({0}, A.options().dtype(kInt));
  auto info = at::empty({0}, A.options().dtype(kInt));
  at::linalg_lu_factor_ex_out(const_cast<Tensor&>(use_L ? L : U),
                              const_cast<Tensor&>(pivots),
                              const_cast<Tensor&>(info),
                              A,
                              pivot,
                              /*check_errors=*/false);
  at::lu_unpack_out(const_cast<Tensor&>(P),
                    const_cast<Tensor&>(L),
                    const_cast<Tensor&>(U),
                    use_L ? L : U,
                    pivots,
                    /*unpack_lu=*/true,
                    /*unpack_pivots=*/pivot);
}

// ~~~~~~~~~~~~~~~~~~~~~~~~~~~~~~~~~~~~ lu_unpack ~~~~~~~~~~~~~~~~~~~~~~~~~~~~~~~~~~~~~~~

TORCH_IMPL_FUNC(lu_unpack_out)(const Tensor& LU,
                               const Tensor& pivots,
                               bool unpack_lu,
                               bool unpack_pivots,
                               const Tensor& P,
                               const Tensor& L,
                               const Tensor& U) {
  const auto m = LU.sizes().end()[-2];
  const auto n = LU.sizes().end()[-1];

  // A.shape[-2:] == (m, n)
  // P.shape[-2:] == (m, m)
  // L.shape[-2:] == (m, k)
  // U.shape[-2:] == (k, n)
  // with k = min(m, n)

  if (unpack_lu) {
    if (m > n || LU.is_same(L)) {
      // The order of triu and tril is important as we may have LU.is_same(L)
      at::triu_out(const_cast<Tensor&>(U), m == n ? LU : LU.narrow(-2, 0, n), 0);
      at::tril_out(const_cast<Tensor&>(L), LU, -1);
      L.diagonal(0, -2, -1).fill_(1.);
    } else {
      // The order of triu and tril is important as we may have LU.is_same(U)
      at::tril_out(const_cast<Tensor&>(L), m == n ? LU : LU.narrow(-1, 0, m), -1);
      L.diagonal(0, -2, -1).fill_(1.);
      at::triu_out(const_cast<Tensor&>(U), LU, 0);
    }
  }
  if (unpack_pivots) {
    // lu_factor_ex returns an int32 1-based indexing, which is what we have in `pivots`
    // We transform that to a proper permutation of the indices {0, ..., m-1}
    const auto perm_sizes = IntArrayRef(P.sizes().data(), P.dim() - 1);

    // Fill `perm` with the identity permutation (perhaps batched)
    const auto perm = at::arange(m, pivots.options().memory_format(at::MemoryFormat::Contiguous).dtype(kLong))
                        .expand(perm_sizes)
                        .contiguous();

    // Note that perm is of type kLong and pivots is a 1-indexed kInt.
    // This is taken into account in the unpack_pivots kernel
    auto iter = TensorIteratorConfig()
      .set_check_mem_overlap(false)
      .check_all_same_dtype(false)
      .resize_outputs(false)
      .declare_static_shape(pivots.sizes(), /*squash_dim=*/pivots.dim() - 1)
      .add_output(perm)
      .add_owned_input(pivots.contiguous())
      .build();

    if (iter.numel() != 0) {
      unpack_pivots_stub(pivots.device().type(), iter, std::min(m, n));
    }

    // Transform the permutation into a permutation matrix
    P.zero_();
    P.scatter_(-2, perm.unsqueeze(-2), 1.);
  }
}

// ~~~~~~~~~~~~~~~~~~~~~~~~~~~~~~ triangular_solve ~~~~~~~~~~~~~~~~~~~~~~~~~~~~~~~

DEFINE_DISPATCH(triangular_solve_stub);

/*
Solves the matrix equation 'input' @ 'result' = 'other' for the 'result'.
The result of the computation is saved in-place in 'result' tensor,
'clone_input' will be a copy of 'input',
'infos' is used to store information for possible checks for error,
'upper' controls the portion of input matrix to consider in computations,
'transpose' if true then 'input.mT()' @ 'result' = 'other' is solved,
'unitriangular' if true then the diagonal elements of 'input' are assumed to be 1
and the actual diagonal values are not used.
*/
static void triangular_solve_out_impl(
    const Tensor& result,
    const Tensor& clone_input,
    const Tensor& input,
    const Tensor& other,
    bool upper, bool transpose, bool unitriangular) {
  TORCH_WARN_ONCE(
    "torch.triangular_solve is deprecated in favor of torch.linalg.solve_triangular",
    "and will be removed in a future PyTorch release.\n",
    "torch.linalg.solve_triangular has its arguments reversed and does not return a copy of one of the inputs.\n",
    "X = torch.triangular_solve(B, A).solution\n",
    "should be replaced with\n",
    "X = torch.linalg.solve_triangular(A, B).");
  // These internal asserts make explicit the assumptions in the implementation
  // Error check with the actual error messages are done on the higher level of
  // the hierarchy of calls
  TORCH_INTERNAL_ASSERT_DEBUG_ONLY(input.dim() >= 2);
  TORCH_INTERNAL_ASSERT_DEBUG_ONLY(input.size(-2) == input.size(-1));

  TORCH_INTERNAL_ASSERT_DEBUG_ONLY(input.device() == other.device());
  TORCH_INTERNAL_ASSERT_DEBUG_ONLY(input.device() == result.device());
  TORCH_INTERNAL_ASSERT_DEBUG_ONLY(input.device() == clone_input.device());

  TORCH_INTERNAL_ASSERT_DEBUG_ONLY(input.scalar_type() == other.scalar_type());
  TORCH_INTERNAL_ASSERT_DEBUG_ONLY(input.scalar_type() == result.scalar_type());
  TORCH_INTERNAL_ASSERT_DEBUG_ONLY(input.scalar_type() == clone_input.scalar_type());

  // if 'result' has no elements we can modify it
  if (result.numel() == 0) {
    result.resize_(other.mT().sizes(), MemoryFormat::Contiguous);
    result.transpose_(-2, -1);  // make 'result' to have Fortran contiguous memory layout
  }

  // if 'clone_input' has no elements we can modify it
  if (clone_input.numel() == 0) {
    clone_input.resize_(input.mT().sizes(), MemoryFormat::Contiguous);
    clone_input.transpose_(-2, -1);  // make 'clone_input' to have Fortran contiguous memory layout
  }

  // 'result' and 'clone_input' must be in batched column major order (Fortran contiguous)
  TORCH_INTERNAL_ASSERT_DEBUG_ONLY(result.mT().is_contiguous());
  TORCH_INTERNAL_ASSERT_DEBUG_ONLY(clone_input.mT().is_contiguous());

  // triangular_solve_stub performs calculations in-place
  // 'result' must be a copy of 'other'
  // 'clone_input' must be a copy of 'input'
  TORCH_INTERNAL_ASSERT_DEBUG_ONLY(result.sizes().equals(other.sizes()));
  TORCH_INTERNAL_ASSERT_DEBUG_ONLY(clone_input.sizes().equals(input.sizes()));
  result.copy_(other);
  clone_input.copy_(input);

  triangular_solve_stub(input.device().type(), clone_input, result, /*left=*/true, upper, transpose ? TransposeType::Transpose : TransposeType::NoTranspose, unitriangular);
}

TORCH_IMPL_FUNC(triangular_solve_out)(const Tensor& self, const Tensor& A, bool upper, bool transpose, bool unitriangular, const Tensor& result, const Tensor& clone_A) {
  Tensor self_broadcast, A_broadcast;
  std::tie(self_broadcast, A_broadcast) = _linalg_broadcast_batch_dims(self, A, "triangular_solve");

  bool copy_needed = !result.transpose(-2, -1).is_contiguous();
  copy_needed |= !clone_A.transpose(-2, -1).is_contiguous();

  if (copy_needed) {
    Tensor result_tmp = at::empty({0}, self.options());
    Tensor clone_A_tmp = at::empty({0}, A.options());

    triangular_solve_out_impl(result_tmp, clone_A_tmp, A_broadcast, self_broadcast, upper, transpose, unitriangular);

    result.copy_(result_tmp);
    clone_A.copy_(clone_A_tmp);
  } else {
    triangular_solve_out_impl(result, clone_A, A_broadcast, self_broadcast, upper, transpose, unitriangular);
  }
}

// ~~~~~~~~~~~~~~~~~~~~~~~~~~~~~~~~~~~~ qr ~~~~~~~~~~~~~~~~~~~~~~~~~~~~~~~~~~~~~~~

DEFINE_DISPATCH(geqrf_stub);

static void geqrf_out_helper(const Tensor& input, const Tensor& QR, const Tensor& tau) {
  TORCH_INTERNAL_ASSERT(input.dim() >= 2);

  TORCH_INTERNAL_ASSERT(input.scalar_type() == QR.scalar_type());
  TORCH_INTERNAL_ASSERT(input.device() == QR.device());

  TORCH_INTERNAL_ASSERT(input.scalar_type() == tau.scalar_type());
  TORCH_INTERNAL_ASSERT(input.device() == tau.device());

  // if 'QR' has no elements we can modify it
  if (QR.numel() == 0) {
    QR.resize_as_(input.mT(), MemoryFormat::Contiguous);
    QR.transpose_(-2, -1); // make Fortran-contiguous
  }

  auto expected_batch_tau_shape = IntArrayRef(input.sizes().data(), input.dim() - 2).vec(); // input.shape[:-2]
  expected_batch_tau_shape.push_back(std::min(input.size(-2), input.size(-1)));
  if (tau.numel() == 0) {
    tau.resize_(expected_batch_tau_shape);
  }

  // QR tensor must be in batched column major order (Fortran contiguous)
  TORCH_INTERNAL_ASSERT(QR.mT().is_contiguous());
  TORCH_INTERNAL_ASSERT(QR.sizes().equals(input.sizes()));

  // tau tensor must be contiguous
  TORCH_INTERNAL_ASSERT(tau.is_contiguous());
  TORCH_INTERNAL_ASSERT(tau.sizes().equals(expected_batch_tau_shape));

  // geqrf_stub (apply_geqrf) performs calculations in-place and 'QR' must be a copy of input
  QR.copy_(input);
  geqrf_stub(input.device().type(), QR, tau);
}

std::tuple<Tensor&, Tensor&> geqrf_out(const Tensor& input, Tensor& QR, Tensor& tau) {
  TORCH_CHECK(input.dim() >= 2, "torch.geqrf: input must have at least 2 dimensions.");

  checkSameDevice("torch.geqrf", QR, input, "a"); // 'a' is used in documentation and native_functions.yml
  checkSameDevice("torch.geqrf", tau, input, "tau");
  checkLinalgCompatibleDtype("torch.geqrf", QR, input, "a");
  checkLinalgCompatibleDtype("torch.geqrf", tau, input, "tau");

  bool QR_input_same_type = (QR.scalar_type() == input.scalar_type());
  bool tau_input_same_type = (tau.scalar_type() == input.scalar_type());
  bool QR_equal_expected_shape = QR.sizes().equals(input.sizes());

  auto expected_batch_tau_shape = IntArrayRef(input.sizes().data(), input.dim() - 2).vec(); // input.shape[:-2]
  expected_batch_tau_shape.push_back(std::min(input.size(-2), input.size(-1)));
  bool tau_equal_expected_shape = tau.sizes().equals(expected_batch_tau_shape);

  bool is_batched_column_major = false;
  if (QR.dim() >= 2) {
    is_batched_column_major = QR.mT().is_contiguous();
  }

  // if 'QR' is not empty and not in batched column major format
  bool copy_needed = (QR.numel() != 0 && !is_batched_column_major);
  copy_needed |= (QR.numel() != 0 && !QR_equal_expected_shape); // or 'QR' does not have the expected shape
  copy_needed |= !QR_input_same_type;  // or 'QR' does not have the same dtype as input
  // we have to allocate a temporary tensor

  copy_needed |= (tau.numel() != 0 && !tau.is_contiguous());
  copy_needed |= (tau.numel() != 0 && !tau_equal_expected_shape); // or 'tau' does not have the expected shape
  copy_needed |= !tau_input_same_type;  // or 'tau' does not have the same dtype as input

  if (copy_needed) {
    Tensor QR_tmp = at::empty({0}, input.options());
    Tensor tau_tmp = at::empty({0}, input.options());

    geqrf_out_helper(input, QR_tmp, tau_tmp);

    at::native::resize_output(QR, QR_tmp.sizes());
    QR.copy_(QR_tmp);
    at::native::resize_output(tau, tau_tmp.sizes());
    tau.copy_(tau_tmp);
  } else {
    // use "out" tensors' storage directly
    geqrf_out_helper(input, QR, tau);
  }

  return std::tuple<Tensor&, Tensor&>(QR, tau);
}

std::tuple<Tensor, Tensor> geqrf(const Tensor& input) {
  Tensor QR = at::empty({0}, input.options());
  Tensor tau = at::empty({0}, input.options());
  std::tie(QR, tau) = at::geqrf_outf(input, QR, tau);
  return std::make_tuple(QR, tau);
}

/*
  Computes the QR decomposition using GEQRF and ORGQR operations.
  This is an in-place function and Q, R tensors must have correct shape and be Fortran contiguous.

  Args:
  * `input` - [in] Input tensor for QR decomposition
  * `Q` - [out] Tensor containing the Q matrices of QR decomposition
  * `R` - [out] Tensor containing the R matrices of QR decomposition
  * `compute_q` - controls whether the Q tensor is computed
  * `reduced_mode` - controls the size of Q and R tensors

  For further details, please see the LAPACK documentation for GEQRF and ORGQR.
*/
void linalg_qr_out_helper(const Tensor& input, const Tensor& Q, const Tensor& R, bool compute_q, bool reduced_mode) {

  TORCH_INTERNAL_ASSERT(input.dim() >= 2);

  TORCH_INTERNAL_ASSERT(input.scalar_type() == Q.scalar_type());
  TORCH_INTERNAL_ASSERT(input.device() == Q.device());

  TORCH_INTERNAL_ASSERT(input.scalar_type() == R.scalar_type());
  TORCH_INTERNAL_ASSERT(input.device() == R.device());

  auto m = input.size(-2);
  auto n = input.size(-1);
  auto mn = std::min(m, n);

  // Q must have the expected shape: reduced_mode ? (..., m, min(m, n)) : (..., m, m)
  if (compute_q) {
    auto expected_Q_shape = input.sizes().vec();
    expected_Q_shape.back() = reduced_mode ? mn : m;
    TORCH_INTERNAL_ASSERT(Q.sizes().equals(expected_Q_shape));

    // Q tensor must be in batched column major order (Fortran contiguous)
    TORCH_INTERNAL_ASSERT(Q.mT().is_contiguous());
  }

  // R must have the expected shape: (reduced_mode || !compute_q) ? (..., min(m,n), n) : (..., m, n)
  auto expected_R_shape = input.sizes().vec();
  expected_R_shape.end()[-2] = (reduced_mode || !compute_q) ? mn : m;
  TORCH_INTERNAL_ASSERT(R.sizes().equals(expected_R_shape));

  // R tensor must be in batched column major order (Fortran contiguous)
  TORCH_INTERNAL_ASSERT(R.mT().is_contiguous());

  auto tau_shape = input.sizes().vec();
  tau_shape.pop_back();
  tau_shape.back() = mn;
  Tensor tau = at::empty(tau_shape, input.options());

  // geqrf requires m x n workspace input that is modified in-place
  // if m > n and reduced==true we use Q tensor for storing the result of geqrf operation
  // otherwise R tensor is used
  Tensor QR;
  if (m <= n) {
    QR = R;
  } else { // m > n
    if (compute_q) {
      QR = reduced_mode ? Q : R;
    } else {
      // if m > n and compute_q==false we need to allocate an additional temporary tensor
      QR = at::empty(input.mT().sizes(), input.options());
      QR.transpose_(-2, -1);
    }
  }

  // geqrf_stub (apply_geqrf) performs calculations in-place and 'QR' must be a copy of input
  QR.copy_(input);
  geqrf_stub(input.device().type(), QR, tau);

  // this is for mode='r'
  if (!compute_q) {
    // if m > n we used a temporary tensor to store the result of geqrf
    if (m > n) {
      R.copy_(QR.slice(-2, 0, mn));
    }
    R.triu_();
    return;
  }

  // if Q tensor was used for geqrf copy the result for R from QR
  if (m > n && reduced_mode) {
    R.copy_(Q.slice(-2, 0, n));
  } else {
    Q.slice(-1, 0, n).copy_(R.slice(-1, 0, m));
  }
  R.triu_();

  // Next perform ORGQR for Q using the result from GEQRF
  orgqr_stub(input.device().type(), const_cast<Tensor&>(Q), tau);
}

std::tuple<Tensor, Tensor> _linalg_qr_helper_default(const Tensor& input, c10::string_view mode) {
  bool compute_q, reduced_mode;
  std::tie(compute_q, reduced_mode) = _parse_qr_mode(mode);
  auto m = input.size(-2);
  auto n = input.size(-1);
  auto mn = std::min(m, n);

  // Allocate Q, R tensors with correct shape and memory layout
  Tensor Q;
  if (compute_q) {
    auto Qt_shape = input.sizes().vec();
    Qt_shape.end()[-2] = reduced_mode ? mn : m;
    Qt_shape.end()[-1] = m;
    Q = at::empty(Qt_shape, input.options());
    Q.transpose_(-2, -1); // make 'Q' with Fortran contiguous memory layout
  } else {
    Q = at::empty({0}, input.options());
  }

  auto Rt_shape = input.sizes().vec();
  Rt_shape.end()[-2] = n;
  Rt_shape.end()[-1] = (reduced_mode || !compute_q) ? mn : m;
  Tensor R = at::empty(Rt_shape, input.options());
  R.transpose_(-2, -1); // make 'R' with Fortran contiguous memory layout

  // Now fill Q, R tensors with the result
  linalg_qr_out_helper(input, Q, R, compute_q, reduced_mode);

  return std::make_tuple(Q, R);
}

std::tuple<Tensor,Tensor> linalg_qr(const Tensor& self, c10::string_view mode) {
  TORCH_CHECK(self.dim() >= 2,
              "qr input should have at least 2 dimensions, but has ", self.dim(), " dimensions instead");
  return at::_linalg_qr_helper(self, mode);
}

std::tuple<Tensor&,Tensor&> linalg_qr_out(const Tensor& self, c10::string_view mode, Tensor& Q, Tensor& R) {
  TORCH_CHECK(self.dim() >= 2,
              "torch.linalg.qr: input should have at least 2 dimensions, but has ", self.dim(), " dimensions instead");
  checkSameDevice("torch.linalg.qr", Q, self, "Q");
  checkSameDevice("torch.linalg.qr", R, self, "R");
  checkLinalgCompatibleDtype("torch.linalg.qr", Q, self, "Q");
  checkLinalgCompatibleDtype("torch.linalg.qr", R, self, "R");
  Tensor Q_tmp, R_tmp;
  std::tie(Q_tmp, R_tmp) = at::_linalg_qr_helper(self, mode);
  at::native::resize_output(Q, Q_tmp.sizes());
  Q.copy_(Q_tmp);
  at::native::resize_output(R, R_tmp.sizes());
  R.copy_(R_tmp);
  return std::tuple<Tensor&, Tensor&>(Q, R);
}

std::tuple<Tensor,Tensor> qr(const Tensor& self, bool some) {
  TORCH_WARN_ONCE(
    "torch.qr is deprecated in favor of torch.linalg.qr and will be removed in a future PyTorch release.\n",
    "The boolean parameter 'some' has been replaced with a string parameter 'mode'.\n",
    "Q, R = torch.qr(A, some)\n",
    "should be replaced with\n",
    "Q, R = torch.linalg.qr(A, 'reduced' if some else 'complete')"
  );
  const char* mode = some ? "reduced" : "complete";
  return at::linalg_qr(self, mode);
}

std::tuple<Tensor&,Tensor&> qr_out(const Tensor& self, bool some, Tensor& Q, Tensor& R) {
  TORCH_WARN_ONCE(
    "torch.qr is deprecated in favor of torch.linalg.qr and will be removed in a future PyTorch release.\n",
    "The boolean parameter 'some' has been replaced with a string parameter 'mode'.\n",
    "Q, R = torch.qr(A, some)\n",
    "should be replaced with\n",
    "Q, R = torch.linalg.qr(A, 'reduced' if some else 'complete')"
  );
  const char* mode = some ? "reduced" : "complete";
  return at::linalg_qr_out(Q, R, self, mode);
}

// ~~~~~~~~~~~~~~~~~~~~~~~~~~~~~~~~~~ orgqr ~~~~~~~~~~~~~~~~~~~~~~~~~~~~~~~~~~~~~~

DEFINE_DISPATCH(orgqr_stub);

/*
  The householder_product (orgqr) function allows reconstruction of an orthogonal (or unitary) matrix Q,
  from a sequence of elementary reflectors, such as is produced by the geqrf function.

  Args:
  * `input` - Tensor with the directions of the elementary reflectors below the diagonal.
  * `tau` - Tensor containing the magnitudes of the elementary reflectors.
  * `result` - result Tensor, which will contain the orthogonal (or unitary) matrix Q.

  For further details, please see the LAPACK/MAGMA documentation.
*/
Tensor& householder_product_out_helper(const Tensor& input, const Tensor& tau, Tensor& result) {
  TORCH_INTERNAL_ASSERT(input.dim() >= 2);
  TORCH_INTERNAL_ASSERT(input.size(-2) >= input.size(-1));
  TORCH_INTERNAL_ASSERT(input.size(-1) >= tau.size(-1));

  TORCH_INTERNAL_ASSERT(input.scalar_type() == tau.scalar_type());
  TORCH_INTERNAL_ASSERT(input.device() == tau.device());

  TORCH_INTERNAL_ASSERT(result.scalar_type() == input.scalar_type());
  TORCH_INTERNAL_ASSERT(result.device() == input.device());

  // if result has no elements we can modify it
  if (result.numel() == 0) {
    at::native::resize_as_(result, input.mT(), MemoryFormat::Contiguous);
    result.transpose_(-2, -1);
  }

  // result tensor must be in batched column major order (Fortran contiguous)
  TORCH_INTERNAL_ASSERT(result.mT().is_contiguous());
  TORCH_INTERNAL_ASSERT(result.sizes().equals(input.sizes()));

  // tau tensor must be contiguous
  Tensor tau_ = tau;
  if (!tau.is_contiguous()) {
    tau_ = at::empty(tau.sizes(), tau.options(), MemoryFormat::Contiguous);
    tau_.copy_(tau);
  }

  // orgqr_stub (apply_orgqr) performs calculations in-place and result must be a copy of input
  result.copy_(input);

  result = orgqr_stub(result.device().type(), result, tau_);
  return result;
}

Tensor& linalg_householder_product_out(const Tensor& input, const Tensor& tau, Tensor& result) {
  TORCH_CHECK(input.dim() >= 2, "torch.linalg.householder_product: input must have at least 2 dimensions.");
  TORCH_CHECK(
      input.size(-2) >= input.size(-1),
      "torch.linalg.householder_product: input.shape[-2] must be greater than or equal to input.shape[-1]");
  TORCH_CHECK(
      input.size(-1) >= tau.size(-1),
      "torch.linalg.householder_product: input.shape[-1] must be greater than or equal to tau.shape[-1]");

  TORCH_CHECK(
      input.dim() - tau.dim() == 1,
      "torch.linalg.householder_product: Expected tau to have one dimension less than input, but got tau.ndim equal to ",
      tau.dim(),
      " and input.ndim is equal to ",
      input.dim());
  if (input.dim() > 2) {
    auto expected_batch_tau_shape = IntArrayRef(input.sizes().data(), input.dim() - 2); // input.shape[:-2]
    auto actual_batch_tau_shape = IntArrayRef(tau.sizes().data(), tau.dim() - 1); // tau.shape[:-1]
    TORCH_CHECK(
        actual_batch_tau_shape.equals(expected_batch_tau_shape),
        "torch.linalg.householder_product: Expected batch dimensions of tau to be equal to input.shape[:-2], but got ",
        actual_batch_tau_shape);
  }

  TORCH_CHECK(
      tau.scalar_type() == input.scalar_type(),
      "torch.linalg.householder_product: tau dtype ",
      tau.scalar_type(),
      " does not match input dtype ",
      input.scalar_type());
  checkSameDevice("torch.linalg.householder_product", tau, input, "tau");
  checkSameDevice("torch.linalg.householder_product", result, input);
  checkLinalgCompatibleDtype("torch.linalg.householder_product", result, input);

  // TODO: uncomment the following when passing incorrectly sized 'result' is not allowed
  // if (result.numel() != 0) {
  //   // Resize messes up the strides, so let's not use at::native::resize_output
  //   TORCH_CHECK(result.sizes().equals(input.sizes()),
  //   "result shape ", result.sizes(), " does not match input shape ", input.sizes());
  // }

  bool result_input_same_type = (result.scalar_type() == input.scalar_type());
  bool result_equal_expected_shape = result.sizes().equals(input.sizes());
  bool is_batched_column_major = false;
  if (result.dim() >= 2) {
    is_batched_column_major = result.mT().is_contiguous();
  }

  // if result is not empty and not in batched column major format
  bool copy_needed = (result.numel() != 0 && !is_batched_column_major);
  copy_needed |= !result_input_same_type;  // or result does not have the same dtype as input
  copy_needed |= (result.numel() != 0 && !result_equal_expected_shape); // or result does not have the expected shape
  // we have to allocate a temporary tensor
  if (copy_needed) {
    Tensor result_tmp = at::empty({0}, input.options());
    result_tmp = householder_product_out_helper(input, tau, result_tmp);
    at::native::resize_output(result, result_tmp.sizes());
    result.copy_(result_tmp);
  } else {
    // use result's storage directly
    result = householder_product_out_helper(input, tau, result);
  }

  return result;
}

Tensor linalg_householder_product(const Tensor& input, const Tensor& tau) {
  Tensor result = at::empty({0}, input.options());
  result = at::linalg_householder_product_outf(input, tau, result);
  return result;
}

// torch.orgqr is an alias of torch.linalg.householder_product
// torch.linalg.householder_product is the preferred new function
Tensor& orgqr_out(const Tensor& input, const Tensor& tau, Tensor& result) {
  return at::linalg_householder_product_outf(input, tau, result);
}

Tensor orgqr(const Tensor& input, const Tensor& tau) {
  return at::linalg_householder_product(input, tau);
}

DEFINE_DISPATCH(ormqr_stub);

void ormqr_out_helper(const Tensor& input, const Tensor& tau, const Tensor& other, const Tensor& result, bool left, bool transpose) {
  TORCH_INTERNAL_ASSERT_DEBUG_ONLY(input.dim() >= 2);
  TORCH_INTERNAL_ASSERT_DEBUG_ONLY(other.dim() >= 2);

  TORCH_INTERNAL_ASSERT_DEBUG_ONLY(other.size(left ? -2 : -1) >= tau.size(-1));
  TORCH_INTERNAL_ASSERT_DEBUG_ONLY(other.size(left ? -2 : -1) == input.size(-2));

  TORCH_INTERNAL_ASSERT_DEBUG_ONLY(input.scalar_type() == tau.scalar_type());
  TORCH_INTERNAL_ASSERT_DEBUG_ONLY(input.device() == tau.device());

  TORCH_INTERNAL_ASSERT_DEBUG_ONLY(input.scalar_type() == other.scalar_type());
  TORCH_INTERNAL_ASSERT_DEBUG_ONLY(input.device() == other.device());

  TORCH_INTERNAL_ASSERT_DEBUG_ONLY(result.scalar_type() == input.scalar_type());
  TORCH_INTERNAL_ASSERT_DEBUG_ONLY(result.device() == input.device());

  // if 'result' has no elements we can modify it
  if (result.numel() == 0) {
    at::native::resize_as_(result, other.mT(), MemoryFormat::Contiguous);
    result.transpose_(-2, -1);
  }

  // 'result' tensor must be in batched column major order (Fortran contiguous)
  TORCH_INTERNAL_ASSERT_DEBUG_ONLY(result.mT().is_contiguous());
  TORCH_INTERNAL_ASSERT_DEBUG_ONLY(result.sizes().equals(other.sizes()));

  // 'tau' tensor must be contiguous
  Tensor tau_ = tau;
  if (!tau.is_contiguous()) {
    tau_ = at::empty(tau.sizes(), tau.options(), MemoryFormat::Contiguous);
    tau_.copy_(tau);
  }

  // 'input' tensor must be Fortran contiguous
  Tensor input_ = input;
  if (!input.mT().is_contiguous()) {
    input_ = at::empty(input.mT().sizes(), input.options(), MemoryFormat::Contiguous);
    input_.transpose_(-2, -1);
    input_.copy_(input);
  }

  // ormqr_stub (apply_ormqr) performs calculations in-place and 'result' must be a copy of 'other'
  result.copy_(other);

  ormqr_stub(result.device().type(), input_, tau_, result, left, transpose);
}

Tensor& ormqr_out(const Tensor& input, const Tensor& tau, const Tensor& other, bool left, bool transpose, Tensor& result) {
  TORCH_CHECK(input.dim() >= 2, "torch.ormqr: input must have at least 2 dimensions.");
  TORCH_CHECK(other.dim() >= 2, "torch.ormqr: other must have at least 2 dimensions.");

  int64_t left_size_condition = left ? -2 : -1;
  TORCH_CHECK(
      other.size(left_size_condition) >= tau.size(-1),
      "torch.ormqr: other.shape[",
      left_size_condition,
      "] must be greater than or equal to tau.shape[-1]");

  TORCH_CHECK(
      other.size(left_size_condition) == input.size(-2),
      "torch.ormqr: other.shape[",
      left_size_condition,
      "] must be equal to input.shape[-2]");

  TORCH_CHECK(
      input.dim() - tau.dim() == 1,
      "torch.ormqr: ",
      "Expected tau to have one dimension less than input, but got tau.ndim equal to ",
      tau.dim(),
      " and input.ndim is equal to ",
      input.dim());
  TORCH_CHECK(
      input.dim() == other.dim(),
      "torch.ormqr: ",
      "Expected other to have the same number of dimensions as input, but got other.ndim equal to ",
      other.dim(),
      " and input.ndim is equal to ",
      input.dim());

  if (input.dim() > 2) {
    auto expected_batch_shape = IntArrayRef(input.sizes().data(), input.dim() - 2); // input.shape[:-2]
    auto actual_batch_tau_shape = IntArrayRef(tau.sizes().data(), tau.dim() - 1); // tau.shape[:-1]
    TORCH_CHECK(
        actual_batch_tau_shape.equals(expected_batch_shape),
        "torch.ormqr: Expected batch dimensions of tau to be equal to input.shape[:-2], but got ",
        actual_batch_tau_shape);

    auto actual_batch_other_shape = IntArrayRef(other.sizes().data(), other.dim() - 2); // other.shape[:-2]
    TORCH_CHECK(
        actual_batch_other_shape.equals(expected_batch_shape),
        "torch.ormqr: Expected batch dimensions of other to be equal to input.shape[:-2], but got ",
        actual_batch_other_shape);
  }

  TORCH_CHECK(
      tau.scalar_type() == input.scalar_type(),
      "torch.ormqr: Expected input and tau to have the same dtype, but input has dtype", input.scalar_type(),
      " and tau has dtype ", tau.scalar_type());
  TORCH_CHECK(
      other.scalar_type() == input.scalar_type(),
      "torch.ormqr: Expected input and other to have the same dtype, but input has dtype", input.scalar_type(),
      " and other has dtype ", other.scalar_type());
  TORCH_CHECK(
      result.scalar_type() == input.scalar_type(),
      "torch.ormqr: Expected input and result to have the same dtype, but input has dtype", input.scalar_type(),
      " and result has dtype ", result.scalar_type());

  checkSameDevice("torch.ormqr", tau, input, "tau");
  checkSameDevice("torch.ormqr", other, input, "other");
  checkSameDevice("torch.ormqr", result, input);

  bool result_equal_expected_shape = result.sizes().equals(other.sizes());
  bool is_batched_column_major = false;
  if (result.dim() >= 2) {
    is_batched_column_major = result.mT().is_contiguous();
  }

  // if result is not empty and not in batched column major format
  bool copy_needed = (result.numel() != 0 && !is_batched_column_major);
  copy_needed |= (result.numel() != 0 && !result_equal_expected_shape); // or result does not have the expected shape
  // we have to allocate a temporary tensor
  if (copy_needed) {
    Tensor result_tmp = at::empty({0}, input.options());
    ormqr_out_helper(input, tau, other, result_tmp, left, transpose);
    at::native::resize_output(result, result_tmp.sizes());
    result.copy_(result_tmp);
  } else {
    // use result's storage directly
    ormqr_out_helper(input, tau, other, result, left, transpose);
  }

  return result;
}

Tensor ormqr(const Tensor& input, const Tensor& tau, const Tensor& other, bool left, bool transpose) {
  Tensor result = at::empty({0}, input.options());
  result = at::native::ormqr_out(input, tau, other, left, transpose, result);
  return result;
}

// ~~~~~~~~~~~~~~~~~~~~~~~~~~~~~~~~~~ linalg_eigh ~~~~~~~~~~~~~~~~~~~~~~~~~~~~~~~~

DEFINE_DISPATCH(linalg_eigh_stub);

/*
  Computes eigenvalues and eigenvectors of the tensor 'input'.

  Args:
  * 'input' - input Tensor for eigendecomposition
  * 'values' - Tensor to store computed eigenvalues
  * 'vectors' - Tensor to store computed eigenvectors
  * 'infos' - Tensor to store LAPACK/MAGMA/cuSOLVER error codes
  * 'compute_eigenvectors' - controls whether eigenvectors should be computed
  * 'uplo_str' - controls the portion of input matrix to consider in computations, allowed values are "u", "U", "l", "L"
    "u", "U" - upper triangular portion of the input matrix is used in computations; "l", "L" - lower.
*/
void linalg_eigh_out_info(
    const Tensor& input,
    const Tensor& values,
    const Tensor& vectors,
    const Tensor& infos,
    bool compute_eigenvectors,
    const c10::string_view uplo_str) {
  // These internal asserts make explicit the assumptions in the implementation
  // Error check with the actual error messages are done on the higher level of
  // the hierarchy of calls
  TORCH_INTERNAL_ASSERT_DEBUG_ONLY(input.dim() >= 2);
  TORCH_INTERNAL_ASSERT_DEBUG_ONLY(input.size(-2) == input.size(-1));

  TORCH_INTERNAL_ASSERT_DEBUG_ONLY(input.device() == vectors.device());
  TORCH_INTERNAL_ASSERT_DEBUG_ONLY(input.device() == values.device());

  // eigenvalues are always real-valued
  // NOLINTNEXTLINE(clang-analyzer-deadcode.DeadStores)
  ScalarType real_dtype = toValueType(input.scalar_type());
  TORCH_INTERNAL_ASSERT_DEBUG_ONLY(values.scalar_type() == real_dtype);
  TORCH_INTERNAL_ASSERT_DEBUG_ONLY(input.scalar_type() == vectors.scalar_type());

  TORCH_INTERNAL_ASSERT_DEBUG_ONLY(infos.scalar_type() == at::kInt);
  TORCH_INTERNAL_ASSERT_DEBUG_ONLY(infos.device() == input.device());

  // infos can have the shape equal to input.shape[:-2] or (batchCount(input), ), both would work with the current implementation.
  // infos.shape == input.shape[:-2] might be useful in the future for easier checking the error code for the specific matrix
  // in batched input when we would have a user-exposed way to get infos tensor.
  // 1-dimensional tensor of shape (batchCount(input), ) is currently used for the internal implementation everywhere.
  TORCH_INTERNAL_ASSERT_DEBUG_ONLY(infos.numel() == std::max<int64_t>(1, batchCount(input)));
  TORCH_INTERNAL_ASSERT_DEBUG_ONLY(infos.is_contiguous());

  // if 'vectors' has no elements we can modify it
  if (vectors.numel() == 0) {
    vectors.resize_(input.sizes(), MemoryFormat::Contiguous);
    vectors.transpose_(-2, -1);  // make 'vectors' to have Fortran contiguous memory layout
  }

  // if 'values' has no elements we can modify it
  auto values_shape = IntArrayRef(input.sizes().data(), input.dim()-1);  // input.shape[:-1]
  if (values.numel() == 0) {
    values.resize_(values_shape, MemoryFormat::Contiguous);
  }

  // 'vectors' must be in batched column major order (Fortran contiguous)
  TORCH_INTERNAL_ASSERT_DEBUG_ONLY(vectors.mT().is_contiguous());
  TORCH_INTERNAL_ASSERT_DEBUG_ONLY(vectors.sizes().equals(input.sizes()));

  // 'values' must be contiguous
  TORCH_INTERNAL_ASSERT_DEBUG_ONLY(values.is_contiguous());
  TORCH_INTERNAL_ASSERT_DEBUG_ONLY(values.sizes().equals(values_shape));

  // linalg_eigh_stub performs calculations in-place and 'vectors' must be a copy of 'input'
  vectors.copy_(input);

  // NOLINTNEXTLINE(cppcoreguidelines-narrowing-conversions,bugprone-narrowing-conversions)
  char uplo = std::toupper(uplo_str[0]);
  bool upper = (uplo == 'U');

  linalg_eigh_stub(input.device().type(), values, vectors, infos, upper, compute_eigenvectors);
}

std::tuple<Tensor, Tensor> linalg_eigh(const Tensor& input, c10::string_view uplo) {
  squareCheckInputs(input, "linalg.eigh");
  checkUplo(uplo);
  ScalarType real_dtype = toValueType(input.scalar_type());
  Tensor values = at::empty({0}, input.options().dtype(real_dtype));
  Tensor vectors = at::empty({0}, input.options());
  Tensor infos = at::zeros({std::max<int64_t>(1, batchCount(input))}, input.options().dtype(kInt));

  linalg_eigh_out_info(input, values, vectors, infos, true, uplo);
  at::_linalg_check_errors(infos, "torch.linalg.eigh", input.dim() == 2);
  return std::tuple<Tensor, Tensor>(values, vectors);
}

// TODO: it's possible to make the _out variant to be a primal function and implement linalg_eigh on top of _out
// TODO: implement _out variant avoiding copy and using already allocated storage directly
std::tuple<Tensor&, Tensor&> linalg_eigh_out(const Tensor& input, c10::string_view uplo, Tensor& eigvals, Tensor& eigvecs) {
  checkLinalgCompatibleDtype("torch.linalg.eigh", eigvecs, input, "eigenvectors");

  // eigenvalues are always real-valued here
  ScalarType real_dtype = toValueType(input.scalar_type());
  checkLinalgCompatibleDtype("torch.linalg.eigh", eigvals.scalar_type(), real_dtype, "eigenvalues");

  Tensor eigvals_tmp, eigvecs_tmp;
  std::tie(eigvals_tmp, eigvecs_tmp) = at::linalg_eigh(input, uplo);

  at::native::resize_output(eigvals, eigvals_tmp.sizes());
  eigvals.copy_(eigvals_tmp);
  at::native::resize_output(eigvecs, eigvecs_tmp.sizes());
  eigvecs.copy_(eigvecs_tmp);

  return std::tuple<Tensor&, Tensor&>(eigvals, eigvecs);
}

Tensor linalg_eigvalsh(const Tensor& input, c10::string_view uplo) {
  // if input requires grad we must compute the eigenvectors to make this function differentiable
  // the eigenvectors are not exposed to the user
  if (at::GradMode::is_enabled() && input.requires_grad()) {
    Tensor values;
    std::tie(values, std::ignore) = at::linalg_eigh(input, uplo);
    return values;
  }

  ScalarType real_dtype = toValueType(input.scalar_type());
  Tensor values = at::empty({0}, input.options().dtype(real_dtype));
  values = at::linalg_eigvalsh_outf(input, uplo, values);
  return values;
}

Tensor& linalg_eigvalsh_out(const Tensor& input, c10::string_view uplo, Tensor& result) {
  ScalarType real_dtype = toValueType(input.scalar_type());
  checkLinalgCompatibleDtype("torch.linalg.eigvalsh", result.scalar_type(), real_dtype);

  squareCheckInputs(input, "linalg.eigvalsh");
  checkUplo(uplo);

  auto expected_result_shape = IntArrayRef(input.sizes().data(), input.dim()-1);  // input.shape[:-1]
  bool result_equal_expected_shape = result.sizes().equals(expected_result_shape);
  bool expected_result_type = (result.scalar_type() == real_dtype);
  bool copy_needed = !expected_result_type;
  copy_needed |= (result.numel() != 0 && !result_equal_expected_shape);
  copy_needed |= (result.numel() != 0 && !result.is_contiguous());

  Tensor vectors = at::empty({0}, input.options());
  Tensor infos = at::zeros({std::max<int64_t>(1, batchCount(input))}, input.options().dtype(kInt));

  if (copy_needed) { // we have to allocate a temporary tensor
    Tensor result_tmp = at::empty({expected_result_shape}, input.options().dtype(real_dtype));
    linalg_eigh_out_info(input, result_tmp, vectors, infos, /*compute_eigenvectors=*/false, uplo);
    at::native::resize_output(result, result_tmp.sizes());
    result.copy_(result_tmp);
  } else {
    // else use the provided output storage directly
    linalg_eigh_out_info(input, result, vectors, infos, /*compute_eigenvectors=*/false, uplo);
  }

  at::_linalg_check_errors(infos, "torch.linalg.eigvalsh", input.dim() == 2);
  return result;
}

// ~~~~~~~~~~~~~~~~~~~~~~~~~~~~~~~~~~ symeig ~~~~~~~~~~~~~~~~~~~~~~~~~~~~~~~~~~~~~

template <typename scalar_t>
static void apply_symeig(Tensor& self, Tensor& eigvals, bool eigenvectors, bool upper, std::vector<int64_t>& infos) {
#if !AT_BUILD_WITH_LAPACK()
  AT_ERROR("symeig: LAPACK library not found in compilation");
#else
  using value_t = typename c10::scalar_value_type<scalar_t>::type;
  auto self_data = self.data_ptr<scalar_t>();
  auto eigvals_data = eigvals.data_ptr<value_t>();
  auto self_matrix_stride = matrixStride(self);
  auto eigvals_stride = eigvals.size(-1);
  auto batch_size = batchCount(self);
  auto n = self.size(-1);

  char uplo = upper ? 'U' : 'L';
  char jobz = eigenvectors ? 'V' : 'N';

  // NOLINTNEXTLINE(cppcoreguidelines-init-variables)
  int info;
  // Run once, first to get the optimum work size.
  // Since we deal with batches of matrices with the same dimensions, doing this outside
  // the loop saves (batch_size - 1) workspace queries which would provide the same result
  // and (batch_size - 1) calls to allocate and deallocate workspace using at::empty()
  int lwork = -1;
  scalar_t wkopt;

  Tensor rwork;
  value_t* rwork_data = nullptr;
  if (isComplexType(at::typeMetaToScalarType(self.dtype()))) {
    int64_t lrwork = std::max(int64_t(1), 3 * n - 2);
    ScalarType dtype = toValueType(typeMetaToScalarType(self.dtype()));
    rwork = at::empty({lrwork}, self.options().dtype(dtype));
    rwork_data = rwork.data_ptr<value_t>();
  }

  lapackSymeig<scalar_t, value_t>(jobz, uplo, n, self_data, n, eigvals_data, &wkopt, lwork, rwork_data, &info);
  lwork = std::max<int>(1, real_impl<scalar_t, value_t>(wkopt));
  Tensor work = at::empty({lwork}, self.options());

  for (const auto i : c10::irange(batch_size)) {
    scalar_t* self_working_ptr = &self_data[i * self_matrix_stride];
    value_t* eigvals_working_ptr = &eigvals_data[i * eigvals_stride];

    // now compute the eigenvalues and the eigenvectors (optionally)
    lapackSymeig<scalar_t, value_t>(jobz, uplo, n, self_working_ptr, n, eigvals_working_ptr, work.data_ptr<scalar_t>(), lwork, rwork_data, &info);
    infos[i] = info;
    if (info != 0) {
      return;
    }
  }
#endif
}

std::tuple<Tensor, Tensor> _symeig_helper_cpu(const Tensor& self, bool eigenvectors, bool upper) {
  std::vector<int64_t> infos(batchCount(self), 0);

  auto self_sizes = self.sizes().vec();
  self_sizes.pop_back();
  ScalarType dtype = toValueType(typeMetaToScalarType(self.dtype()));
  auto eigvals = at::empty(self_sizes, self.options().dtype(dtype));

  if (self.numel() == 0) {
    return std::tuple<Tensor, Tensor>(eigvals, at::empty_like(self, LEGACY_CONTIGUOUS_MEMORY_FORMAT));
  }

  auto self_working_copy = cloneBatchedColumnMajor(self);
  AT_DISPATCH_FLOATING_AND_COMPLEX_TYPES(self.scalar_type(), "symeig_cpu", [&]{
    apply_symeig<scalar_t>(self_working_copy, eigvals, eigenvectors, upper, infos);
  });

  if (self.dim() > 2) {
    batchCheckErrors(infos, "symeig_cpu");
  } else {
    singleCheckErrors(infos[0], "symeig_cpu");
  }
  if (eigenvectors) {
    return std::tuple<Tensor, Tensor>(eigvals, self_working_copy);
  } else {
    return std::tuple<Tensor, Tensor>(eigvals, at::empty({0}, self.options()));
  }
}

std::tuple<Tensor, Tensor> symeig(const Tensor& self, bool eigenvectors, bool upper) {
  TORCH_WARN_ONCE(
    "torch.symeig is deprecated in favor of torch.linalg.eigh and will be removed in a future ",
    "PyTorch release.\n",
    "The default behavior has changed from using the upper triangular portion of the matrix by default ",
    "to using the lower triangular portion.\n",
    "L, _ = torch.symeig(A, upper=upper)\n",
    "should be replaced with\n",
    "L = torch.linalg.eigvalsh(A, UPLO='U' if upper else 'L')\n",
    "and\n",
    "L, V = torch.symeig(A, eigenvectors=True)\n"
    "should be replaced with\n",
    "L, V = torch.linalg.eigh(A, UPLO='U' if upper else 'L')"
  );
  squareCheckInputs(self, "linalg.symeig");
  return at::_symeig_helper(self, eigenvectors, upper);
}

std::tuple<Tensor&, Tensor&> symeig_out(const Tensor& self, bool eigenvectors, bool upper, Tensor& vals, Tensor& vecs) {
  TORCH_WARN_ONCE(
    "torch.symeig is deprecated in favor of torch.linalg.eigh and will be removed in a future ",
    "PyTorch release.\n",
    "The default behavior has changed from using the upper triangular portion of the matrix by default ",
    "to using the lower triangular portion.\n",
    "L, _ = torch.symeig(A, upper=upper)\n",
    "should be replaced with\n",
    "L = torch.linalg.eigvalsh(A, UPLO='U' if upper else 'L')\n",
    "and\n",
    "L, V = torch.symeig(A, eigenvectors=True)\n"
    "should be replaced with\n",
    "L, V = torch.linalg.eigh(A, UPLO='U' if upper else 'L')"
  );
  checkSameDevice("symeig", vals, self, "eigenvalues");
  checkSameDevice("symeig", vecs, self, "eigenvectors");
  checkLinalgCompatibleDtype("symeig", vecs, self, "eigenvectors");
  // eigenvalues are always real-valued here
  ScalarType real_dtype = toValueType(self.scalar_type());
  checkLinalgCompatibleDtype("symeig", vals.scalar_type(), real_dtype, "eigenvalues");

  Tensor vals_tmp, vecs_tmp;
  std::tie(vals_tmp, vecs_tmp) = at::symeig(self, eigenvectors, upper);

  at::native::resize_output(vals, vals_tmp.sizes());
  at::native::resize_output(vecs, vecs_tmp.sizes());
  vals.copy_(vals_tmp);
  vecs.copy_(vecs_tmp);
  return std::tuple<Tensor&, Tensor&>(vals, vecs);
}

// ~~~~~~~~~~~~~~~~~~~~~~~~~~~~~~~~~~~~ linalg_eig ~~~~~~~~~~~~~~~~~~~~~~~~~~~~~~~

// This function returns complex-valued eigenvectors that is obtained from LAPACK GEEV's real-valued output
// This function is also used for the MAGMA path because intermediate MAGMA's results live on CPU
template <typename scalar_t>
static void linalg_eig_make_complex_eigenvectors_impl(Tensor& result, const Tensor& complex_values, const Tensor& real_vectors) {
  // From GEEV documentation:
  // Complex conjugate pairs of eigenvalues appear consecutively with the eigenvalue having the positive imaginary part first
  // If the j-th eigenvalue is real, then v(j) = VR(:,j), the j-th column of VR.
  // If the j-th and (j+1)-st eigenvalues form a complex conjugate pair, then v(j) = VR(:,j) + i*VR(:,j+1) and v(j+1) = VR(:,j) - i*VR(:,j+1).

  auto batch_size = batchCount(real_vectors);
  auto n = real_vectors.size(-1);
  auto matrix_stride = matrixStride(real_vectors);

  auto result_data = result.data_ptr<c10::complex<scalar_t>>();
  auto real_vectors_data = real_vectors.data_ptr<scalar_t>();
  auto values_data = complex_values.data_ptr<c10::complex<scalar_t>>();

  for (auto b = decltype(batch_size){0}; b < batch_size; b++) {
    scalar_t* vecs = &real_vectors_data[b * matrix_stride];
    c10::complex<scalar_t>* res = &result_data[b * matrix_stride];
    c10::complex<scalar_t>* vals = &values_data[b * n];
    for (auto j = decltype(n){0}; j < n; j++) {
      if (vals[j].imag() == 0.0) {  // eigenvalue is real, then v(j) = VR(:,j)
        for (auto i = decltype(n){0}; i < n; i++) {
          res[j * n + i] = c10::complex<scalar_t>(vecs[j * n + i], 0);
        }
      } else {
        for (auto i = decltype(n){0}; i < n; i++) {
          res[j * n + i] = c10::complex<scalar_t>(vecs[j * n + i],  vecs[(j+1) * n + i]);      // v(j)   = VR(:,j) + i*VR(:,j+1)
          res[(j+1) * n + i] = c10::complex<scalar_t>(vecs[j * n + i], -vecs[(j+1) * n + i]);  // v(j+1) = VR(:,j) - i*VR(:,j+1)
        }
        j++;
      }
    }
  }
}

static Tensor& linalg_eig_make_complex_eigenvectors(Tensor& complex_vectors, const Tensor& complex_values, const Tensor& real_vectors) {
  // These asserts make explicit the requirements on tensors for 'linalg_eig_make_complex_eigenvectors_impl'
  TORCH_INTERNAL_ASSERT_DEBUG_ONLY(complex_vectors.device() == at::kCPU);
  TORCH_INTERNAL_ASSERT_DEBUG_ONLY(complex_values.device() == at::kCPU);
  TORCH_INTERNAL_ASSERT_DEBUG_ONLY(real_vectors.device() == at::kCPU);

  TORCH_INTERNAL_ASSERT_DEBUG_ONLY(complex_vectors.is_complex());
  TORCH_INTERNAL_ASSERT_DEBUG_ONLY(complex_values.is_complex());
  TORCH_INTERNAL_ASSERT_DEBUG_ONLY(real_vectors.is_floating_point());

  TORCH_INTERNAL_ASSERT_DEBUG_ONLY(complex_vectors.mT().is_contiguous());
  TORCH_INTERNAL_ASSERT_DEBUG_ONLY(complex_values.is_contiguous());
  TORCH_INTERNAL_ASSERT_DEBUG_ONLY(real_vectors.mT().is_contiguous());

  AT_DISPATCH_FLOATING_TYPES(real_vectors.scalar_type(), "linalg_eig_make_complex_vector", [&]{
    linalg_eig_make_complex_eigenvectors_impl<scalar_t>(complex_vectors, complex_values, real_vectors);
  });
  return complex_vectors;
}

DEFINE_DISPATCH(linalg_eig_stub);

std::tuple<Tensor&, Tensor&> linalg_eig_out_info(const Tensor& input, Tensor& values, Tensor& vectors, Tensor& infos, bool compute_eigenvectors) {
  // MAGMA doesn't have GPU interface for GEEV routine, it requires inputs to be on CPU
  // therefore we create all intermediate tensors on CPU
  auto options = input.options().device(at::kCPU);

  // These internal asserts make explicit the assumptions in the implementation
  // Error check with the actual error messages are done on the higher level of the hierarchy of calls
  TORCH_INTERNAL_ASSERT_DEBUG_ONLY(input.dim() >= 2);
  TORCH_INTERNAL_ASSERT_DEBUG_ONLY(input.size(-2) == input.size(-1));

  // for real-valued 'input', eigenvalues can be real-valued or complex-valued
  TORCH_INTERNAL_ASSERT_DEBUG_ONLY((toComplexType(input.scalar_type()) == values.scalar_type()) || (input.scalar_type() == values.scalar_type()));
  TORCH_INTERNAL_ASSERT_DEBUG_ONLY(values.device() == at::kCPU);

  // for real-valued 'input', eigenvectors can be real-valued or complex-valued
  if (compute_eigenvectors) {
    TORCH_INTERNAL_ASSERT_DEBUG_ONLY((toComplexType(input.scalar_type()) == vectors.scalar_type()) || (input.scalar_type() == vectors.scalar_type()));
    TORCH_INTERNAL_ASSERT_DEBUG_ONLY(vectors.device() == at::kCPU);
  }

  TORCH_INTERNAL_ASSERT_DEBUG_ONLY(infos.scalar_type() == at::kInt);
  TORCH_INTERNAL_ASSERT_DEBUG_ONLY(infos.device() == at::kCPU);
  TORCH_INTERNAL_ASSERT_DEBUG_ONLY(infos.numel() == std::max<int64_t>(1, batchCount(input)));
  TORCH_INTERNAL_ASSERT_DEBUG_ONLY(infos.is_contiguous());

  // if 'vectors' has no elements we can modify it
  if (vectors.numel() == 0 && compute_eigenvectors) {
    vectors.resize_(input.sizes(), MemoryFormat::Contiguous);
    vectors.transpose_(-2, -1);  // make 'vectors' to have Fortran contiguous memory layout
  }

  // if 'values' has no elements we can modify it
  auto values_shape = IntArrayRef(input.sizes().data(), input.dim()-1);  // input.shape[:-1]
  if (values.numel() == 0) {
    values.resize_(values_shape, MemoryFormat::Contiguous);
  }

  // 'vectors' must be in batched column major order (Fortran contiguous)
  if (compute_eigenvectors) {
    TORCH_INTERNAL_ASSERT_DEBUG_ONLY(vectors.mT().is_contiguous());
    TORCH_INTERNAL_ASSERT_DEBUG_ONLY(vectors.sizes().equals(input.sizes()));
  }

  // 'values' must be contiguous
  TORCH_INTERNAL_ASSERT_DEBUG_ONLY(values.is_contiguous());
  TORCH_INTERNAL_ASSERT_DEBUG_ONLY(values.sizes().equals(values_shape));

  // if 'input' is complex then use 'values' directly else create a temporary to hold the real and imaginary parts
  // and then use at::complex_out
  Tensor real_imag_values = values;

  // if 'input' is complex then use 'vectors' directly else maybe create a temporary to hold real vectors
  // and then use linalg_eig_make_complex_eigenvectors
  Tensor maybe_complex_vectors = vectors;
  if (!input.is_complex()) {
    // first n elements to hold the real portion of the output and the last n elements to hold the imaginary portion
    auto real_imag_shape = IntArrayRef(input.sizes().data(), input.dim()-2).vec();  // input.shape[:-2]
    real_imag_shape.push_back(input.size(-1) * 2);
    real_imag_values = at::empty(real_imag_shape, options, MemoryFormat::Contiguous);

    // linalg_eig_stub expects real-valued tensor to store eigenvectors
    // output of linalg_eig_stub need to be post-processed later to produce complex-valued eigenvectors
    // we do this post-processing only if 'vectors' is complex-valued
    // otherwise storage of 'vectors' is used directly
    if (vectors.is_complex() && compute_eigenvectors) {
      maybe_complex_vectors = at::empty(input.sizes(), options, MemoryFormat::Contiguous);
      maybe_complex_vectors.transpose_(-2, -1);  // make 'maybe_complex_vectors' to have Fortran contiguous memory layout
    }
  }

  // MAGMA uses a hybrid CPU-GPU algorithm that performs well only for large matrices
  // See: https://github.com/pytorch/pytorch/pull/52491#issuecomment-795685687
  // Here we call CPU path for matrices smaller than 2048x2048
  // that should be in general significantly faster than calling MAGMA
  if (input.size(-1) <= 2048) {
    linalg_eig_stub(at::kCPU, real_imag_values, maybe_complex_vectors, infos, input.to(kCPU), compute_eigenvectors);
  } else {
    linalg_eig_stub(input.device().type(), real_imag_values, maybe_complex_vectors, infos, input, compute_eigenvectors);
  }

  // if input is not complex we need to do some post-processing
  if (!input.is_complex()) {
    // extract real and imaginary parts of the output
    auto real_values = real_imag_values.slice(/*dim=*/-1, /*start=*/0, /*end*/input.size(-1));
    auto imag_values = real_imag_values.slice(/*dim=*/-1, /*start=*/input.size(-1));

    // if the imaginary part is zero we don't need to do anything
    bool is_zero_imag = at::all(imag_values == 0.0).item().toBool();
    if (is_zero_imag) {
      values.copy_(real_values);
      if (compute_eigenvectors) {
        vectors.copy_(maybe_complex_vectors);  // does nothing for !vectors.is_complex() because vectors.is_same(maybe_complex_vectors) == true
      }
      return std::tuple<Tensor&, Tensor&>(values, vectors);
    }

    if (values.is_complex()) {
      values = at::complex_out(values, real_values, imag_values);
    } else {
      TORCH_CHECK(false, "torch.linalg.eig: imaginary part of eigenvalues is non-zero, can't safely cast eigenvalues to non-complex dtype.")
    }
    if (compute_eigenvectors) {
      if (vectors.is_complex()) {
          vectors = linalg_eig_make_complex_eigenvectors(vectors, values, maybe_complex_vectors);
      } else {
        TORCH_CHECK(false, "torch.linalg.eig: imaginary part of eigenvectors is non-zero, can't safely cast eigenvectors to non-complex dtype.")
      }
    }
  }

  return std::tuple<Tensor&, Tensor&>(values, vectors);
}

std::tuple<Tensor&, Tensor&> linalg_eig_out(const Tensor& input, Tensor& values, Tensor& vectors) {
  TORCH_CHECK(input.isfinite().all().item<bool>(), "torch.linalg.eig: input tensor should not contain infs or NaNs.");
  squareCheckInputs(input, "linalg.eig");

  // unlike NumPy for real-valued inputs the output is always complex-valued
  checkLinalgCompatibleDtype("torch.linalg.eig", values.scalar_type(), toComplexType(input.scalar_type()), "eigenvalues");
  checkLinalgCompatibleDtype("torch.linalg.eig", vectors.scalar_type(), toComplexType(input.scalar_type()), "eigenvectors");
  checkSameDevice("torch.linalg.eig", values, input, "eigenvalues");
  checkSameDevice("torch.linalg.eig", vectors, input, "eigenvectors");

  // MAGMA doesn't have GPU interface for GEEV routine, it requires inputs to be on CPU
  auto options = input.options().device(at::kCPU);
  auto infos = at::zeros({std::max<int64_t>(1, batchCount(input))}, options.dtype(kInt));

  // if result is not empty and not in batched column major format we have to allocate a temporary tensor
  bool is_batched_column_major = false;
  if (vectors.dim() >= 2) {
    is_batched_column_major = vectors.mT().is_contiguous();
  }

  bool values_expected_type = (values.scalar_type() == toComplexType(input.scalar_type()));
  bool vectors_expected_type = (vectors.scalar_type() == toComplexType(input.scalar_type()));

  auto expected_values_shape = IntArrayRef(input.sizes().data(), input.dim()-1);  // input.shape[:-1]
  bool values_equal_expected_shape = values.sizes().equals(expected_values_shape);
  bool vectors_equal_expected_shape = vectors.sizes().equals(input.sizes());

  // if result is not empty and not in batched column major format
  bool values_tmp_needed = (values.numel() != 0 && !values.is_contiguous());
  bool vectors_tmp_needed = (vectors.numel() != 0 && !is_batched_column_major);
  // or result does not have the expected shape
  values_tmp_needed |= (values.numel() != 0 && !values_equal_expected_shape);
  vectors_tmp_needed |= (vectors.numel() != 0 && !vectors_equal_expected_shape);
  // or result does not have the expected dtype
  values_tmp_needed |= !values_expected_type;
  vectors_tmp_needed |= !vectors_expected_type;
  // we will allocate a temporary tensor and do the copy

  // because MAGMA's GEEV takes CPU inputs and returns CPU outputs
  // "out" tensors that are on GPU device can't be used directly
  values_tmp_needed |= values.is_cuda();
  vectors_tmp_needed |= vectors.is_cuda();

  // determine the appropriate scalar_type for the temporary tensors
  ScalarType values_type = input.scalar_type();
  ScalarType vectors_type = input.scalar_type();
  if (!input.is_complex()) {
    // for real-valued input we can have either real- or complex-valued output
    ScalarType input_complex_dtype = toComplexType(input.scalar_type());
    values_type = values.is_complex() ? input_complex_dtype : values_type;
    vectors_type = vectors.is_complex() ? input_complex_dtype : vectors_type;
  }

  if (values_tmp_needed && vectors_tmp_needed) {
    Tensor values_tmp = at::empty({0}, options.dtype(values_type));
    Tensor vectors_tmp = at::empty({0}, options.dtype(vectors_type));
    std::tie(values_tmp, vectors_tmp) = linalg_eig_out_info(input, values_tmp, vectors_tmp, infos, true);
    at::native::resize_output(values, values_tmp.sizes());
    values.copy_(values_tmp);
    at::native::resize_output(vectors, vectors_tmp.sizes());
    vectors.copy_(vectors_tmp);
  } else if (!values_tmp_needed && vectors_tmp_needed) {
    // use 'values' storage directly
    Tensor vectors_tmp = at::empty({0}, options.dtype(vectors_type));
    std::tie(values, vectors_tmp) = linalg_eig_out_info(input, values, vectors_tmp, infos, true);
    at::native::resize_output(vectors, vectors_tmp.sizes());
    vectors.copy_(vectors_tmp);
  } else if (values_tmp_needed && !vectors_tmp_needed) {
    // use 'vectors' storage directly
    Tensor values_tmp = at::empty({0}, options.dtype(values_type));
    std::tie(values_tmp, vectors) = linalg_eig_out_info(input, values_tmp, vectors, infos, true);
    at::native::resize_output(values, values_tmp.sizes());
    values.copy_(values_tmp);
  } else {
    // use 'values' and 'vectors' storage directly
    std::tie(values, vectors) = linalg_eig_out_info(input, values, vectors, infos, true);
  }

  // Now check LAPACK/MAGMA error codes
  at::_linalg_check_errors(infos, "torch.linalg.eig", input.dim() == 2);
  return std::tuple<Tensor&, Tensor&>(values, vectors);
}

std::tuple<Tensor, Tensor> linalg_eig(const Tensor& input) {
  ScalarType complex_dtype = toComplexType(input.scalar_type());
  Tensor values = at::empty({0}, input.options().dtype(complex_dtype));
  Tensor vectors = at::empty({0}, input.options().dtype(complex_dtype));

  at::linalg_eig_outf(input, values, vectors);

  return std::tuple<Tensor, Tensor>(values, vectors);
}

Tensor& linalg_eigvals_out(const Tensor& input, Tensor& values) {
  squareCheckInputs(input, "linalg.eigvals");

  // unlike NumPy for real-valued inputs the output is always complex-valued
  checkLinalgCompatibleDtype("torch.linalg.eigvals", values.scalar_type(), toComplexType(input.scalar_type()), "eigenvalues");
  checkSameDevice("torch.linalg.eigvals", values, input, "eigenvalues");

  // MAGMA doesn't have GPU interface for GEEV routine, it requires inputs to be on CPU
  auto options = input.options().device(at::kCPU);
  auto infos = at::zeros({std::max<int64_t>(1, batchCount(input))}, options.dtype(kInt));

  bool values_expected_type = (values.scalar_type() == toComplexType(input.scalar_type()));

  auto expected_values_shape = IntArrayRef(input.sizes().data(), input.dim()-1);  // input.shape[:-1]
  bool values_equal_expected_shape = values.sizes().equals(expected_values_shape);

  // if result is not empty and not in batched column major format
  bool values_tmp_needed = (values.numel() != 0 && !values.is_contiguous());
  // or result does not have the expected shape
  values_tmp_needed |= (values.numel() != 0 && !values_equal_expected_shape);
  // or result does not have the expected dtype
  values_tmp_needed |= !values_expected_type;
  // we will allocate a temporary tensor and do the copy

  // because MAGMA's GEEV takes CPU inputs and returns CPU outputs
  // 'values' tensor that is on GPU device can't be used directly
  values_tmp_needed |= values.is_cuda();

  // determine the appropriate scalar_type for the temporary tensors
  ScalarType values_type = input.scalar_type();
  if (!input.is_complex()) {
    // for real-valued input we can have either real- or complex-valued output
    ScalarType input_complex_dtype = toComplexType(input.scalar_type());
    values_type = values.is_complex() ? input_complex_dtype : values_type;
  }

  Tensor vectors;
  if (values_tmp_needed) {
    Tensor values_tmp = at::empty({0}, options.dtype(values_type));
    std::tie(values_tmp, std::ignore) = linalg_eig_out_info(input, values_tmp, vectors, infos, /*compute_eigenvectors=*/false);
    at::native::resize_output(values, values_tmp.sizes());
    values.copy_(values_tmp);
  } else { // use 'values' storage directly
    std::tie(values, std::ignore) = linalg_eig_out_info(input, values, vectors, infos, /*compute_eigenvectors=*/false);
  }

  // Now check LAPACK/MAGMA error codes
  at::_linalg_check_errors(infos, "torch.linalg.eigvals", input.dim() == 2);
  return values;
}

Tensor linalg_eigvals(const Tensor& input) {
  // if input requires grad we must compute the eigenvectors to make this function differentiable
  // the eigenvectors are not exposed to the user
  if (at::GradMode::is_enabled() && input.requires_grad()) {
    return std::get<0>(at::linalg_eig(input));
  }

  ScalarType complex_dtype = toComplexType(input.scalar_type());
  Tensor values = at::empty({0}, input.options().dtype(complex_dtype));

  at::linalg_eigvals_outf(input, values);

  return values;
}

// ~~~~~~~~~~~~~~~~~~~~~~~~~~~~~~~~~~~~ eig ~~~~~~~~~~~~~~~~~~~~~~~~~~~~~~~~~~~~~~

DEFINE_DISPATCH(eig_stub);

std::tuple<Tensor&, Tensor&> eig_out(const Tensor& self, bool eigenvectors, Tensor& e, Tensor& v) {
  TORCH_WARN_ONCE(
    "torch.eig is deprecated in favor of torch.linalg.eig and will be removed in a future ",
    "PyTorch release.\n",
    "torch.linalg.eig returns complex tensors of dtype cfloat or cdouble rather than real tensors ",
    "mimicking complex tensors.\n",
    "L, _ = torch.eig(A)\n",
    "should be replaced with\n",
    "L_complex = torch.linalg.eigvals(A)\n",
    "and\n",
    "L, V = torch.eig(A, eigenvectors=True)\n",
    "should be replaced with\n",
    "L_complex, V_complex = torch.linalg.eig(A)"
  );
  TORCH_CHECK(self.dim() == 2, "input should be 2 dimensional");
  TORCH_CHECK(self.size(0) == self.size(1), "input should be square");
  TORCH_CHECK(self.isfinite().all().item<bool>(), "input should not contain infs or NaNs");
  checkSameDevice("torch.eig", e, self, "eigenvalues");
  checkLinalgCompatibleDtype("torch.eig", e, self, "eigenvalues");
  if (eigenvectors) {
    checkSameDevice("torch.eig", v, self, "eigenvectors");
    checkLinalgCompatibleDtype("torch.eig", v, self, "eigenvectors");
  }
  int64_t n = self.size(-1);

  if (isComplexType(at::typeMetaToScalarType(self.dtype()))) {
      at::native::resize_output(e, {n});
  } else {
      at::native::resize_output(e, {n, 2});
  }
  if (eigenvectors) {
      at::native::resize_output(v, self.sizes());
  }

  // optimization: if self is empty, we can immediately return the empty
  // tensors, instead of getting empty tensors from eig_helper
  if (self.numel() == 0) {
      return std::tuple<Tensor&, Tensor&>(e, v);
  }

  Tensor vals_, vecs_;
  std::tie(vals_, vecs_) = eig_stub(self.device().type(), self, eigenvectors);
  e.copy_(vals_);
  if (eigenvectors) {
    v.copy_(vecs_);
  }
  return std::tuple<Tensor&, Tensor&>(e, v);
}

std::tuple<Tensor,Tensor> eig(const Tensor& self, bool eigenvectors) {
  Tensor e = at::empty({0}, self.options());
  Tensor v = at::empty({0}, self.options());
  at::eig_out(e, v, self, eigenvectors);
  return std::tuple<Tensor, Tensor>(e, v);
}

// ~~~~~~~~~~~~~~~~~~~~~~~~~~~~~~~~~ linalg_svd ~~~~~~~~~~~~~~~~~~~~~~~~~~~~~~~~~~

/* torch.svd, implemented in terms of torch.linalg.svd. There are two main
   differences:

    1. the 2nd parameter is bool some=True, which if effectively the opposite
       of full_matrices=True

    2. svd returns V, while linalg.svd returns Vh = V^H
*/

DEFINE_DISPATCH(svd_stub);

TORCH_IMPL_FUNC(_linalg_svd_out)(const Tensor& A,
                                 const bool full_matrices,
                                 const bool compute_uv,
                                 const Tensor & U,
                                 const Tensor & S,
                                 const Tensor & Vh) {
  // Half optimisation half precondition for some parts of the LAPACK / cuSOLVER
  // In particular, the call to lapackSvd to compute lwork fails otherwise
  if (A.numel() == 0) {
    // Needed in the case that we have e.g. A.shape == (3, 0) and full_matrices=True
    // We fill U or Vh with the identity matrix as it's a valid SVD for the empty matrix
    if (compute_uv && full_matrices) {
      if (U.numel() != 0) {
        U.zero_();
        U.diagonal(0, -2, -1).fill_(1.);
      }
      if (Vh.numel() != 0) {
        Vh.zero_();
        Vh.diagonal(0, -2, -1).fill_(1.);
      }
    }
    return;
  }
  // We need to distinguish the cuSOLVER case, as cuSOLVER expects F-contig matrices, but
  // it computes V rather than Vh
  const bool use_cusolver = at::native::svd_uses_cusolver(A);

  // A always needs to be copied as its contents will be destroyed during the computaton of the SVD
  // Now, MAGMA needs the copy to be on CPU, while cuSOLVER needs it to be on CUDA, so we'll defer
  // the copy as a column major matrix to the backends.
  const auto info = at::zeros(IntArrayRef(A.sizes().begin(), A.sizes().end() - 2), A.options().dtype(kInt));

  // Prepare S
  const auto S_ = S.expect_contiguous();

  // Prepare U / Vh
  // U_ and Vh_ are just going to be accessed whenever compute_uv == true
  const auto U_ready = !compute_uv || U.mT().is_contiguous();
  const auto U_ = borrow_else_clone(U_ready, U, U, /*C-contig*/false);
  const auto Vh_ready = !compute_uv
                            || (!use_cusolver && Vh.mT().is_contiguous())
                            || (use_cusolver && Vh.is_contiguous());
  const auto Vh_ = borrow_else_clone(Vh_ready, Vh, Vh, /*C-contig*/use_cusolver);

  svd_stub(A.device().type(),
           A,
           full_matrices,
           compute_uv,
           *U_, *S_, *Vh_, info);

  if (!U_ready) {
    U.copy_(*U_);
  }
  if (!S.is_same(*S_)) {
    S.copy_(*S_);
  }
  if (!Vh_ready) {
    Vh.copy_(*Vh_);
  }

  // TODO This should be removed, and the code checking for convergence should be lifted
  // from svd_cusolver to this function. We should then make sure that this function
  // never errors out.
  at::_linalg_check_errors(info, "linalg.svd", /*is_matrix*/A.dim() == 2);
}

std::tuple<Tensor&, Tensor&, Tensor&>
linalg_svd_out(const Tensor& A,
               bool full_matrices,
               Tensor & U,
               Tensor & S,
               Tensor & Vh) {
  // This function does not have an _ex variant as we always check errors inside
  // to assure the convergence of the algorithm anyway. See
  // https://github.com/pytorch/pytorch/issues/28293
  // https://github.com/pytorch/pytorch/issues/64237
  //
  // We must delegate both linalg_svd and linalg_svdvals to
  // _linalg_svd (rather than delegating linalg_svdvals to linalg_svd) because
  //   1. We don't want to expose the `compute_uv` parameter in svd
  //   2. We would like to make use of the `compute_uv=False` optimisation within svdvals
  // The only way to achieve these two things and still abide by the compositionality rules
  // is by dispatching to another function.
  return at::_linalg_svd_out(U, S, Vh, A, full_matrices, /*compute_uv=*/true);
}

std::tuple<Tensor, Tensor, Tensor> linalg_svd(const Tensor& A, bool full_matrices) {
  return at::_linalg_svd(A, full_matrices, /*compute_uv=*/true);
}

// See note in linalg_svd for why this function does not have an _ex variant
Tensor& linalg_svdvals_out(const Tensor& A, Tensor & S) {
  // Dummies
  auto U = at::empty({0}, A.options());
  auto Vh = at::empty({0}, A.options());
  at::_linalg_svd_out(U, S, Vh, A, /*full_matrices=*/false, /*comptue_uv=*/false);
  return S;
}

Tensor linalg_svdvals(const Tensor& A) {
  const bool A_requires_grad = (at::GradMode::is_enabled() && A.requires_grad());
  return std::get<1>(at::_linalg_svd(A, /*full_matrices=*/false, /*comptue_uv=*/A_requires_grad));
}

std::tuple<Tensor&, Tensor&, Tensor&> svd_out(const Tensor& self, bool some, bool compute_uv, Tensor& U, Tensor& S, Tensor& V) {

  if (compute_uv) {
    if (V.dim() >= 2) {
      V.transpose_(-2, -1);
    }
    at::linalg_svd_out(U, S, V, self, /*full_matrices=*/!some);
    V.transpose_(-2, -1);
    if (V.is_complex()) {
      // We cannot use `_set_conj` as it does not play well with backwards
      V.conj_physical_();
    }
  } else {
    TORCH_CHECK(self.scalar_type() == U.scalar_type(),
    "torch.svd: Expected out tensor to have dtype ", self.scalar_type(), " but got ", U.scalar_type(), " instead");

    TORCH_CHECK(self.scalar_type() == V.scalar_type(),
    "torch.svd: Expected out tensor to have dtype ", self.scalar_type(), " but got ", V.scalar_type(), " instead");

    at::linalg_svdvals_out(S, self);
    // some == false returns U, Vh of size (m, m), (n, n) full of zeros
    const auto m = self.size(-2);
    const auto n = self.size(-1);
    auto sizes = self.sizes().vec();

    sizes.end()[-1] = m;
    at::native::resize_output(U, sizes);
    U.zero_();

    sizes.end()[-2] = n;
    sizes.end()[-1] = n;
    at::native::resize_output(V, sizes);
    V.zero_();
  }

  return std::tie(U, S, V);
}

std::tuple<Tensor, Tensor, Tensor> svd(const Tensor& self, bool some, bool compute_uv) {
  // TODO: uncomment the following when svd is deprecated not only in docs
  // torch/xla is blocking the transition from at::svd to at::linalg_svd in at::linalg_pinv code
  // see https://github.com/pytorch/xla/issues/2755
  // TORCH_WARN_ONCE(
  //     "torch.svd is deprecated in favor of torch.linalg.svd and will be ",
  //     "removed in a future PyTorch release.\n",
  //     "U, S, V = torch.svd(A, some=some, compute_uv=True) (default)\n",
  //     "should be replaced with\n",
  //     "U, S, Vh = torch.linalg.svd(A, full_matrices=not some)\n",
  //     "V = Vh.mH()\n",
  //     "and\n",
  //     "_, S, _ = torch.svd(A, some=some, compute_uv=False)\n",
  //     "should be replaced with\n",
  //     "S = torch.linalg.svdvals(A)");
  TORCH_CHECK(self.dim() >= 2, "linalg.svd: input should have at least 2 dimensions, but has ", self.dim(), " dimensions instead");
  Tensor U, S, Vh;
  if (compute_uv) {
    std::tie(U, S, Vh) = at::linalg_svd(self, /*full_matrices=*/!some);
  } else {
    S = at::linalg_svdvals(self);
    // some == false returns U, Vh of size (m, m), (n, n) full of zeros
    const auto m = self.size(-2);
    const auto n = self.size(-1);

    auto sizes = self.sizes().vec();
    sizes.end()[-1] = m;
    U = at::zeros(sizes, self.options());
    sizes.end()[-2] = n;
    sizes.end()[-1] = n;
    Vh = at::zeros(sizes, self.options());
  }
  return std::make_tuple(std::move(U), std::move(S), Vh.mH());
}

// ~~~~~~~~~~~~~~~~~~~~~~~~~~~~~~~~~~~ lstsq ~~~~~~~~~~~~~~~~~~~~~~~~~~~~~~~~~~~~~

DEFINE_DISPATCH(lstsq_stub);

/*
  Solves a least squares problem. That is minimizing the squared Frobenius norm of |B - A X|.

  Input args:
  * 'input' - Tensor containing batches of m-by-n matrix A.
  * 'other' - Tensor containing batches of max(m, n)-by-nrhs matrix B.
  * 'cond' - relative tolerance for determining rank of A.
  * 'driver' - the name of the LAPACK driver that is used to compute the solution.
  Output args (modified in-place):
  * 'solution' - Tensor to store the solution matrix X.
  * 'residuals' - Tensor to store values of the residual sum of squares for each column of the solution.
  * 'rank' - Tensor to store the rank of A.
  * 'singular_values' - Tensor to store the singular values of A.
  * 'infos' - Tensor to store error codes of linear algebra math library.

  For further details, please see the LAPACK documentation for GELS/GELSY/GELSS/GELSD routines.
*/
static void linalg_lstsq_out_info(
    Tensor& solution,
    Tensor& residuals,
    Tensor& rank,
    Tensor& singular_values,
    Tensor& infos,
    const Tensor& input,
    const Tensor& other,
    double rcond,
    std::string& driver) {
  // These internal asserts make explicit the assumptions in the implementation
  // Error check with the actual error messages are done on the higher level of
  // the hierarchy of calls
  TORCH_INTERNAL_ASSERT(input.dim() >= 2);
  TORCH_INTERNAL_ASSERT(other.dim() >= 1);

  auto dim_diff = input.dim() - other.dim();
  TORCH_INTERNAL_ASSERT(0 <= dim_diff && dim_diff <= 1);

  TORCH_INTERNAL_ASSERT(input.scalar_type() == other.scalar_type());
  TORCH_INTERNAL_ASSERT(input.device() == other.device());

  TORCH_INTERNAL_ASSERT(solution.scalar_type() == input.scalar_type());
  TORCH_INTERNAL_ASSERT(solution.device() == input.device());

  TORCH_INTERNAL_ASSERT(residuals.device() == input.device());

  TORCH_INTERNAL_ASSERT(rank.scalar_type() == at::kLong);
  TORCH_INTERNAL_ASSERT(rank.device() == input.device());

  auto real_dtype = toValueType(input.scalar_type());
  TORCH_INTERNAL_ASSERT(singular_values.scalar_type() == real_dtype);
  TORCH_INTERNAL_ASSERT(singular_values.device() == input.device());

  TORCH_INTERNAL_ASSERT(infos.scalar_type() == at::kInt);
  TORCH_INTERNAL_ASSERT(infos.device() == input.device());
  TORCH_INTERNAL_ASSERT(infos.numel() == std::max<int64_t>(1, batchCount(input)));
  TORCH_INTERNAL_ASSERT(infos.is_contiguous());

  bool vector_case = linalg_solve_is_vector_rhs(input, other);
  // we need to unsqueeze 'other' because 2-dimensional tensors are expected in the implementation
  Tensor other_2d = vector_case ? other.unsqueeze(-1) : other;

  TORCH_INTERNAL_ASSERT(input.size(-2) == other_2d.size(-2));

  std::vector<int64_t> expected_solution_shape = broadcast_batch_size(input, other_2d, input.dim() - 2);
  // the actual shape of the solution returned is (*, n,) or (*, n, nrhs)
  // but LAPACK requires extra dimensions to store raw residuals
  // so the expected shape is (*, max(m, n),) or (*, max(m, n), nrhs)
  auto m = input.size(-2);
  auto n = input.size(-1);
  auto nrhs = other.size(-1);
  expected_solution_shape.push_back(std::max(m, n));
  if (!vector_case) {
    expected_solution_shape.push_back(nrhs);
  }

  // if 'solution' has no elements we can modify it
  if (solution.numel() == 0) {
    if (vector_case) {
      solution.resize_(expected_solution_shape, MemoryFormat::Contiguous);
    } else {
      auto shape_transposed = expected_solution_shape;
      std::swap(shape_transposed.end()[-1], shape_transposed.end()[-2]);
      solution.resize_(shape_transposed, MemoryFormat::Contiguous);
      solution.transpose_(-2, -1);
    }
  }

  // if 'solution' is non-empty it must have the expected shape
  TORCH_INTERNAL_ASSERT(solution.sizes().equals(expected_solution_shape));

  // 'solution' must be in batched column major order (Fortran contiguous) for 2D inputs
  // or C contiguous for 1D input
  if (vector_case) {
    TORCH_INTERNAL_ASSERT(solution.is_contiguous());
  } else {
    TORCH_INTERNAL_ASSERT(solution.mT().is_contiguous());
  }

  // for 1-dimensional 'other', we need to unsqueeze the 'solution' before passing to "apply_solve"
  if (vector_case) {
    solution = solution.unsqueeze_(-1);
  }

  // _linalg_lstsq_helper_ performs calculations in-place and 'solution' must be a copy of other_2d
  solution.narrow(-2, 0, other_2d.size(-2)).copy_(other_2d);

  // if 'rank' is empty we might resize it
  auto input_batch_shape = IntArrayRef(input.sizes().cbegin(), input.sizes().cend() - 2);
  if (rank.numel() == 0 && driver != "gels") { // gels driver doesn't set 'rank'
    rank.resize_(input_batch_shape, MemoryFormat::Contiguous);
  }

  // if 'rank' is non-empty it must have the expected shape and be contiguous
  if (driver != "gels") {
    TORCH_INTERNAL_ASSERT(rank.sizes().equals(input_batch_shape));
    TORCH_INTERNAL_ASSERT(rank.is_contiguous());
  }

  // if 'singular_values' is empty we might resize it
  auto singular_values_shape = input_batch_shape.vec();
  singular_values_shape.push_back(std::min(m, n));
  if (singular_values.numel() == 0 && (driver == "gelsd" || driver == "gelss")) {
    singular_values.resize_(singular_values_shape, MemoryFormat::Contiguous);
  }

  // if 'singular_values' is non-empty it must have the expected shape and be contiguous
  if (driver == "gelsd" || driver == "gelss") {
    TORCH_INTERNAL_ASSERT(singular_values.sizes().equals(singular_values_shape));
    TORCH_INTERNAL_ASSERT(singular_values.is_contiguous());
  }

  // 'input' is modified in-place so we need a column-major copy
  auto input_working_copy = copyBatchedColumnMajor(input);

  // now the actual call that computes the result in-place (apply_lstsq)
  lstsq_stub(input.device().type(), input_working_copy, solution, rank, singular_values, infos, rcond, driver);

  // residuals are available only if m > n and drivers other than gelsy used
  if (m > n && driver != "gelsy") {
    // if the driver is gelss or gelsd then the residuals are available only if rank == n
    bool compute_residuals = true;
    if (driver == "gelss" || driver == "gelsd") {
      if (input.dim() == 2) {
        compute_residuals = (rank.item().toInt() == n);
      } else {
        // it is not clear what to do if some matrices have rank < n in case of batched input
        // For now let's compute the residuals only if all matrices have rank equal to n
        // This behaviour may be changed in the future
        // See https://github.com/pytorch/pytorch/issues/56483
        compute_residuals = at::all(rank == n).item().toBool();
      }
    }
    if (compute_residuals) {
      // LAPACK stores residuals data for postprocessing in rows n:(m-n)
      auto raw_residuals = solution.narrow(/*dim=*/-2, /*start=*/n, /*length*/m - n);
      if (raw_residuals.is_complex()) {
        raw_residuals.mul_(raw_residuals.conj());
        raw_residuals = at::real(raw_residuals);
      } else {
        raw_residuals.pow_(2);
      }
      at::sum_out(residuals, raw_residuals, /*dim=*/-2, /*keepdim=*/false, /*dtype*/real_dtype);
    }
  }
  solution = solution.narrow(/*dim=*/-2, /*start=*/0, /*length*/n);
  if (m == 0) {
    solution.zero_();
  }

  // for 1-dimensional 'other', we need to squeeze the solution after "apply_lstsq"
  if (vector_case) {
    solution = solution.squeeze_(-1);
  }
}

static std::string get_default_lstsq_driver(c10::optional<c10::string_view> driver, const Tensor& input) {
  // if `driver` is empty, we set driver_str to "gels" if working with CUDA tensors,
  // otherwise to "gelsy" driver.
  std::string driver_str;
  // check whether the user provided name is a valid driver name
  if (driver.has_value()) {
    driver_str = std::string(driver.value());
    // convert `driver_str` to lower case inplace.
    std::transform(driver_str.begin(), driver_str.end(), driver_str.begin(),
      [](unsigned char c) { return std::tolower(c); });
    static std::unordered_set<c10::string_view> allowed_drivers = {
      "gels", "gelsy", "gelsd", "gelss"
    };
    if (input.device() == at::kCPU) {
      TORCH_CHECK(
        allowed_drivers.find(driver_str) != allowed_drivers.end(),
        "torch.linalg.lstsq: parameter `driver` should be one of "
        "(gels, gelsy, gelsd, gelss)"
      );
    } else { // else if (input.is_cuda())
      TORCH_CHECK(
        driver_str == "gels",
        "torch.linalg.lstsq: `driver` other than `gels` is not supported on CUDA"
      );
    }
  } else {
    // if driver name is not provided, set to default 'gelsy' if on CPU,
    // or to `gels` if on CUDA.
    driver_str = input.is_cuda() ? "gels" : "gelsy";
  }
  return driver_str;
}

std::tuple<Tensor&, Tensor&, Tensor&, Tensor&> linalg_lstsq_out(
    const Tensor& input,
    const Tensor& other,
    c10::optional<double> rcond,
    c10::optional<c10::string_view> driver,
    Tensor& solution,
    Tensor& residuals,
    Tensor& rank,
    Tensor& singular_values) {
  TORCH_CHECK(input.dim() >= 2, "torch.linalg.lstsq: input must have at least 2 dimensions.");
  TORCH_CHECK(other.dim() >= 1, "torch.linalg.lstsq: other must have at least 1 dimension.");
  TORCH_CHECK(
      input.scalar_type() == other.scalar_type(),
      "torch.linalg.lstsq: Expected input and other to have the same dtype, but got input's dtype ",
      input.scalar_type(),
      " and other's dtype ",
      other.scalar_type());

  auto dim_diff = input.dim() - other.dim();
  TORCH_CHECK(
      0 <= dim_diff && dim_diff <= 1,
      "torch.linalg.lstsq: input.dim() must be greater or equal to other.dim() and (input.dim() - other.dim()) <= 1");
  Tensor other_2d = dim_diff ? other.unsqueeze(-1) : other;
  TORCH_CHECK(
      input.size(-2) == other_2d.size(-2),
      dim_diff ? "torch.linalg.lstsq: input.size(-2) should match other.size(-1)"
               : "torch.linalg.lstsq: input.size(-2) should match other.size(-2)");

  checkSameDevice("torch.linalg.lstsq", other, input, "other");
  checkSameDevice("torch.linalg.lstsq", solution, input, "solution");
  checkSameDevice("torch.linalg.lstsq", residuals, input, "residuals");
  checkSameDevice("torch.linalg.lstsq", rank, input, "rank");
  checkSameDevice("torch.linalg.lstsq", singular_values, input, "singular_values");

  // 'solution' is expected to have same dtype as input
  checkLinalgCompatibleDtype("torch.linalg.lstsq", solution, input, "solution");

  // 'residuals' is expected to have real float dtype
  ScalarType real_dtype = c10::toValueType(input.scalar_type());
  checkLinalgCompatibleDtype("torch.linalg.lstsq", residuals.scalar_type(), real_dtype, "solution");

  // 'rank' is expected to have integer dtype
  // actual LAPACK calls use int32_t type for rank, but we promote it to int64_t
  // to be consistent with torch.linalg.matrix_rank output dtype
  ScalarType rank_expected_type = ScalarType::Long;
  checkLinalgCompatibleDtype("torch.linalg.lstsq", rank.scalar_type(), rank_expected_type, "rank");

  // 'singular_values' is expected to have real float dtype
  checkLinalgCompatibleDtype("torch.linalg.lstsq", singular_values.scalar_type(), real_dtype, "singular_values");

  std::string driver_name = get_default_lstsq_driver(driver, input);

  // set default rcond value
  double rcond_value = rcond.has_value()
    ? rcond.value()
    : _get_epsilon(c10::toValueType(input.scalar_type())) * std::max<int64_t>(input.size(-2), input.size(-1));

  auto infos = at::zeros({std::max<int64_t>(1, batchCount(input))}, input.options().dtype(kInt));

  // now check whether the provided output tensors can be used directly

  // Two types of 'other' tensors are supported:
  // - 1-dimensional (1D) tensor or batch of 1D tensors (vector case)
  // - 2-dimensional (2D) tensor or batch of 2D tensors (matrix case)
  // original torch.lstsq supported only the matrix case, while NumPy works for both cases
  // for the batched input we need to be able to distinguish them
  // auto expected_batched_rhs_shape = IntArrayRef(input.sizes().data(), input.dim() - 1); // input.shape[:-1]
  // bool vector_case = other.dim() == 1 || (input.dim() - 1 == other.dim() && other.sizes().equals(expected_batched_rhs_shape));
  bool vector_case = linalg_solve_is_vector_rhs(input, other);

  // provided output tensor can be used directly if:
  // 1. the shape matches the expected shape
  // 2. the dtype matches the expected dtype
  // 3. the tensor is contiguous

  // Checks for the 'solution' tensor
  std::vector<int64_t> expected_solution_shape = broadcast_batch_size(input, other_2d, input.dim() - 2);
  // the actual shape of the shape of the solution returned in (*, n,) or (*, n, nrhs)
  // but LAPACK requires extra dimensions so the expected shape is (*, max(m, n),) or (*, max(m, n), nrhs)
  expected_solution_shape.push_back(std::max(input.size(-1), input.size(-2)));
  if (!vector_case && other.dim() > 2) {
    expected_solution_shape.push_back(other.size(-1));
  }

  bool solution_equal_expected_shape = solution.sizes().equals(expected_solution_shape);
  bool solution_input_same_type = (solution.scalar_type() == input.scalar_type());

  bool is_solution_batched_column_major = false;
  if (vector_case) {
    is_solution_batched_column_major = solution.is_contiguous();
  } else if (!vector_case && solution.dim() >= 2) {
    is_solution_batched_column_major = solution.mT().is_contiguous();
  }

  // 'residuals' is not checked here because at::sum_out(residuals, ...) does that

  auto input_batch_shape = IntArrayRef(input.sizes().cbegin(), input.sizes().cend() - 2);

  // Checks for the 'rank' tensor
  // rank is a scalar value for each matrix in the batch so
  // rank's expected shape is equal to input.shape[0:input.ndim-2]
  bool rank_equal_expected_shape = true;
  bool rank_equal_expected_type = true;
  bool rank_is_contiguous = true;
  if (driver_name != "gels") { // gels driver doesn't set 'rank'
    rank_equal_expected_shape = rank.sizes().equals(input_batch_shape);
    rank_equal_expected_type = (rank.scalar_type() == at::kLong);
    rank_is_contiguous = rank.is_contiguous();
  }

  // Checks for the 'singular_values' tensor
  // singular values are computed only with "gelsd" and "gelss" drivers currently
  bool singular_values_equal_expected_shape = true;
  bool singular_values_equal_expected_type = true;
  bool singular_values_is_contiguous = true;
  if (driver_name == "gelsd" || driver_name == "gelss") {
    auto singular_values_shape = input_batch_shape.vec();
    singular_values_shape.push_back(std::min(input.size(-1), input.size(-2)));
    singular_values_equal_expected_shape = singular_values.sizes().equals(singular_values_shape);
    singular_values_equal_expected_type = (singular_values.scalar_type() == real_dtype);
    singular_values_is_contiguous = singular_values.is_contiguous();
  }

  // if solution is not empty and not in batched column major format
  bool copy_needed = (solution.numel() != 0 && !is_solution_batched_column_major);
  copy_needed |= !solution_input_same_type;  // or solution does not have the same dtype as input
  copy_needed |= (solution.numel() != 0 && !solution_equal_expected_shape); // or solution does not have the expected shape

  copy_needed |= !rank_equal_expected_type;
  copy_needed |= (rank.numel() != 0 && !rank_equal_expected_shape);
  copy_needed |= (rank.numel() != 0 && !rank_is_contiguous);

  copy_needed |= !singular_values_equal_expected_type;
  copy_needed |= (singular_values.numel() != 0 && !singular_values_equal_expected_shape);
  copy_needed |= (singular_values.numel() != 0 && !singular_values_is_contiguous);

  if (copy_needed) { // we have to allocate temporary tensors
    Tensor solution_tmp = at::empty({0}, input.options());
    Tensor residuals_tmp = at::empty({0}, input.options().dtype(real_dtype));
    Tensor rank_tmp = at::empty({0}, input.options().dtype(at::kLong));
    Tensor singular_values_tmp = at::empty({0}, input.options().dtype(real_dtype));

    linalg_lstsq_out_info(solution_tmp, residuals_tmp, rank_tmp, singular_values_tmp, infos, input, other, rcond_value, driver_name);

    at::native::resize_output(solution, solution_tmp.sizes());
    solution.copy_(solution_tmp);

    at::native::resize_output(residuals, residuals_tmp.sizes());
    residuals.copy_(residuals_tmp);

    at::native::resize_output(rank, rank_tmp.sizes());
    rank.copy_(rank_tmp);

    at::native::resize_output(singular_values, singular_values_tmp.sizes());
    singular_values.copy_(singular_values_tmp);
  } else {
    // else use the provided output storage directly
    linalg_lstsq_out_info(solution, residuals, rank, singular_values, infos, input, other, rcond_value, driver_name);
  }

  at::_linalg_check_errors(infos, "torch.linalg.lstsq", infos.numel() <= 1);
  return std::tuple<Tensor&, Tensor&, Tensor&, Tensor&>(solution, residuals, rank, singular_values);
}

std::tuple<Tensor, Tensor, Tensor, Tensor> linalg_lstsq(
    const Tensor& input, const Tensor& other,
    c10::optional<double> rcond,
    c10::optional<c10::string_view> driver) {
  Tensor solution = at::empty({0}, input.options());
  Tensor residuals = at::empty({0}, input.options().dtype(toValueType(input.scalar_type())));
  Tensor rank = at::empty({0}, input.options().dtype(at::kLong));
  Tensor singular_values = at::empty({0}, input.options().dtype(toValueType(input.scalar_type())));
  std::tie(solution, residuals, rank, singular_values) =
      at::linalg_lstsq_outf(input, other, rcond, driver, solution, residuals, rank, singular_values);
  return std::make_tuple(solution, residuals, rank, singular_values);
}

// ~~~~~~~~~~~~~~~~~~~~~~~~~~~~~~~~~ lu_solve ~~~~~~~~~~~~~~~~~~~~~~~~~~~~~~~~~~~~

DEFINE_DISPATCH(lu_solve_stub);
DEFINE_DISPATCH(lu_solve_trans_stub);

// Supports arbitrary batch dimensions for self and LU_data (implicitly LU_pivots also)
Tensor _lu_solve_trans(const Tensor& self, const Tensor& LU_data, const Tensor& LU_pivots, TransposeType trans) {
  TORCH_CHECK(self.dim() >= 2,
              "b should have at least 2 dimensions, but has ", self.dim(), " dimensions instead");
  TORCH_CHECK(LU_data.dim() >= 2,
              "LU_data should have at least 2 dimensions, but has ", LU_data.dim(), " dimensions instead");
  TORCH_CHECK(LU_pivots.size(-1) == LU_data.size(-1),
              "Number of pivots per batch should be same as the dimension of the matrix");
  TORCH_CHECK(LU_pivots.dtype() == at::kInt,
              "LU_pivots should be a Tensor of scalar type Int");
  TORCH_CHECK(LU_pivots.device() == LU_data.device(),
              "Expected LU_pivots and LU_data to be on the same device, "
              "but found LU_pivots on ", LU_pivots.device(), " and LU_data on ",
              LU_data.device(), " instead");

  // We check whether the batch dimensions of LU_pivots match the batch dimensions of LU_data
  // e.g.: LU_pivots.sizes() = 4 x 3 x 2, LU_data.sizes() = 4 x 3 x 2 x 2 is a pair of correct inputs
  // e.g.: LU_pivots.sizes() = 4 x 3 x 2, LU_data.sizes() = 12 x 2 x 2 is a pair of incorrect inputs
  IntArrayRef pivots_sizes(LU_pivots.sizes().data(), LU_pivots.dim() - 1);
  IntArrayRef lu_sizes(LU_data.sizes().data(), LU_data.dim() - 2);
  TORCH_CHECK(pivots_sizes == lu_sizes,
              "batch dimensions of LU_pivots doesn't match batch dimensions of LU_data");

  Tensor self_broadcasted, LU_data_broadcasted;
  std::tie(self_broadcasted, LU_data_broadcasted) = _linalg_broadcast_batch_dims(self, LU_data, "lu_solve");

  // Now, we need to broadcast pivots too for the batch dimensions to match
  IntArrayRef new_pivots_sizes(LU_data_broadcasted.sizes().data(), LU_data_broadcasted.dim() - 1);
  Tensor LU_pivots_broadcasted = LU_pivots.expand(new_pivots_sizes);

  // lu_solve_trans_stub (apply_lu_solve) requires batched column major (Fortran-contiguous) tensors
  // 'result' tensor is modified in-place and must be a copy of 'self_broadcasted'
  Tensor result = cloneBatchedColumnMajor(self_broadcasted);

  // if LU_data is Fortran-contiguous no need to make a copy
  bool is_LU_data_batched_column_major = LU_data_broadcasted.mT().is_contiguous();
  Tensor LU_data_working_copy = is_LU_data_batched_column_major ? LU_data_broadcasted : cloneBatchedColumnMajor(LU_data_broadcasted);
  Tensor LU_pivots_working_copy = LU_pivots_broadcasted.is_contiguous() ? LU_pivots_broadcasted : LU_pivots_broadcasted.contiguous();

  lu_solve_trans_stub(self.device().type(), result, LU_data_working_copy, LU_pivots_working_copy, trans);
  return result;
}

Tensor lu_solve(const Tensor& self, const Tensor& LU_data, const Tensor& LU_pivots) {
  return at::native::_lu_solve_trans(self, LU_data, LU_pivots, TransposeType::NoTranspose);
}

Tensor& lu_solve_out(const Tensor& self, const Tensor& LU_data, const Tensor& LU_pivots, Tensor& result) {
  checkSameDevice("lu_solve", result, self);
  checkLinalgCompatibleDtype("lu_solve", result, self);
  Tensor result_tmp = at::lu_solve(self, LU_data, LU_pivots);
  at::native::resize_output(result, result_tmp.sizes());
  result.copy_(result_tmp);
  return result;
}

// ~~~~~~~~~~~~~~~~~~~~~~~~~~~~~~~ legacy_lstsq ~~~~~~~~~~~~~~~~~~~~~~~~~~~~~~~

// This wraps Lapack's gels routine, which uses a QR or LQ factorization to
// solve any linear system, minimizing ||A.X - B||
// A & B must be fortran-contiguous matrixes.
// On exit, A is overwritten with the QR/LQ factorization of input A
//          B is overwritten with the solution vectors
template <typename scalar_t>
static void apply_lstsq(const Tensor& B, const Tensor& A) {
#if !AT_BUILD_WITH_LAPACK()
  TORCH_INTERNAL_ASSERT(false, "lstsq: LAPACK library not found in compilation");
#else

  int m, n, nrhs, lda, ldb, info, lwork;
  scalar_t wkopt = 0.0;
  lwork = -1; // work length
  m = A.size(0);
  n = A.size(1);
  nrhs = B.size(1);
  info = 0;
  lda = m;
  ldb = (m > n) ? m : n;

  auto B_data = B.data_ptr<scalar_t>();
  auto A_data = A.data_ptr<scalar_t>();

  // get info how much space is needed
  lapackGels<scalar_t>('N', m, n, nrhs, A_data, lda, B_data, ldb, &wkopt, lwork, &info);

  lwork = static_cast<int>(wkopt);
  Tensor work_tensor = at::empty({lwork}, A.scalar_type());
  auto work = work_tensor.data_ptr<scalar_t>();

  lapackGels<scalar_t>('N', m, n, nrhs, A_data, lda, B_data, ldb, work, lwork, &info);

  TORCH_CHECK(
      info >= 0,
      "Lapack Error in gels : Illegal argument ", -info);
  TORCH_CHECK(
      info == 0,
      "Lapack Error in gels: The ", info, "-th diagonal element of the ",
      "triangular factor of A is zero");
#endif
}

std::tuple<Tensor, Tensor> legacy_lstsq(const Tensor& B, const Tensor& A) {
  TORCH_WARN_ONCE(
    "torch.lstsq is deprecated in favor of torch.linalg.lstsq and will be removed in a future PyTorch release.\n",
    "torch.linalg.lstsq has reversed arguments and does not return the QR decomposition in "
    "the returned tuple (although it returns other information about the problem).\n",
    "To get the qr decomposition consider using torch.linalg.qr.\n",
    "The returned solution in torch.lstsq stored the residuals of the solution in the ",
    "last m - n columns of the returned value whenever m > n. In torch.linalg.lstsq, the ",
    "residuals in the field 'residuals' of the returned named tuple.\n",
    "The unpacking of the solution, as in\n",
    "X, _ = torch.lstsq(B, A).solution[:A.size(1)]\n",
    "should be replaced with\n",
    "X = torch.linalg.lstsq(A, B).solution");

  TORCH_CHECK(A.scalar_type() == B.scalar_type(), "Exepected A and B dtypes to match but found ",
              A.scalar_type(), " and ", B.scalar_type());
  TORCH_CHECK(A.dim() == 2, "Expected A to have 2 dimensions, but got ", A.dim());
  TORCH_CHECK(A.numel() != 0, "A should not be empty");
  TORCH_CHECK(B.dim() == 1 || B.dim() == 2, "Expected B to have 1 or 2 "
      "dimensions, but got ", B.dim());
  TORCH_CHECK(B.numel() != 0, "B should not be empty");
  TORCH_CHECK(A.size(0) == B.size(0), "Expected A and B to have same size "
      "at dim 0, but A has ", A.size(0), " rows and B has ", B.size(0), " rows");

  const auto a_sizes = A.sizes();
  const auto ldb = std::max(a_sizes[0], a_sizes[1]);

  auto A_working = cloneBatchedColumnMajor(A);
  auto B_working = copyBatchedColumnMajor(B.dim() == 1 ? B.unsqueeze(1) : B, ldb);

  AT_DISPATCH_FLOATING_TYPES(B.scalar_type(), "lstsq_cpu", [&] {
    apply_lstsq<scalar_t>(B_working, A_working);
  });

  return std::tuple<Tensor, Tensor>(B_working, A_working);
}

std::tuple<Tensor&,Tensor&> legacy_lstsq_out(
    const Tensor& B, const Tensor& A, Tensor& B_out, Tensor& A_out) {
  const auto dtype = A.scalar_type();
  TORCH_CHECK(B.scalar_type() == dtype, "exepected A and B dtypes to match but found ",
              A.scalar_type(), " and ", B.scalar_type());
  TORCH_CHECK(A_out.scalar_type() == dtype, "A_out to have scalar type ", dtype,
              " but found", A_out.scalar_type());
  TORCH_CHECK(B_out.scalar_type() == dtype, "A_out to have scalar type ", dtype,
              " but found", B_out.scalar_type());
  Tensor A_tmp, B_tmp;
  std::tie(B_tmp, A_tmp) = native::legacy_lstsq(B, A);
  resize_output(A_out, A_tmp.sizes());
  A_out.copy_(A_tmp);
  resize_output(B_out, B_tmp.sizes());
  B_out.copy_(B_tmp);
  return std::tuple<Tensor&, Tensor&>(B_out, A_out);
}

Tensor _det_lu_based_helper_backward_helper(
  const Tensor& det_grad,
  const Tensor& det,
  const Tensor& self,
  const Tensor& lu,
  const Tensor& pivs
) {
  auto eps = at::native::_get_epsilon(c10::toValueType(self.scalar_type()));
  auto n = self.size(-1);
  auto eps_tensor = at::tensor(eps, self.options());
  auto condition_diagonal = [&](const Tensor& x) {
    auto x_diag = x.diagonal(0, -2, -1);
    auto x_diag_conditioned = at::where(
      x_diag == 0.0,
      eps_tensor,
      x_diag
    );
    x_diag.copy_(x_diag_conditioned);
  };

  // create a matrix d := (det_grad * det.conj()) I
  // NOTE: we do not use the shorter version
  // auto d = at::zeros_like(self);
  // d.diagonal(0, -2, -1).copy_((det_grad * det.conj()).unsqueeze(-1));
  // to avoid in-place operations to eliminate potential issues with Vmap
  auto det_expanded_sizes = det.sizes().vec();
  det_expanded_sizes.push_back(n);
  auto d_diag = det_grad * det.conj();
  auto d = at::diag_embed(d_diag.unsqueeze(-1).expand(det_expanded_sizes));
  // make sure that d is Fortran-contiguous. The transposition is sufficient as d is a diagonal square matrix
  d = d.mT();

  if (self.device().type() == at::kCPU) {
    // we want to condition the diagonal of the lu Tensor, but it is not allowed
    // to modify arguments of backward functions in-place, hence the cloning.
    auto lu_clone = lu.clone();
    condition_diagonal(lu_clone);

    auto trans = self.is_complex() ? TransposeType::ConjTranspose : TransposeType::Transpose;

    // d is modified in-place and will contain the result
    lu_solve_trans_stub(self.device().type(), d, lu_clone, pivs, trans);
    return d;
  }
  // lu_solve is less stable than two triangular_solve for CUDA tensors.
  else {
    Tensor p, l, u;
    std::tie(p, l, u) = at::lu_unpack(lu, pivs, /*unpack_data=*/true, /*unpack_pivots=*/true);

    if (self.is_complex()) {
      // Tensors u_h and l_h should be physically conjugated prior to applying kernel stubs,
      // as .conj() is lazy and will not materialize conjugated output.
      l.conj_physical_();
      u.conj_physical_();
    }

    // triangular_solve_stub performs operations in-place.
    // Tensor d will contain the result
    condition_diagonal(u);

    // Solve u^h x = d
    // note that d = c I for some scalar c, hence
    // d u_h^{-1} = c I u_h^{-1} = u_h^{-1} c I = u_h^{-1} d.
    // NOTE: u is contigious and upper-triangular,
    // but from the Fortran respective it is lower-triangular and already transposed.
    // Since u is conjugated in-place in the code above, it is sufficient
    // to just run triangular_solve with upper=false.
    triangular_solve_stub(
      self.device().type(), u, d,
      /*left=*/true,
      /*upper=*/false,
      /*transpose=*/TransposeType::NoTranspose,
      /*unitriangular=*/false);

    // After this operation d will contain a row-wise permuted grad wrt to self
    // The same notes as for the system involving u apply here.
    triangular_solve_stub(
      self.device().type(), l, d,
      /*left=*/true,
      /*upper=*/true,
      /*transpose=*/TransposeType::NoTranspose,
      /*unitriangular=*/true);

    // multiply by p to restore the row order
    return at::matmul(p, d);
  }
}

// ~~~~~~~~~~~~~~~~~~~~~~~~~~~~~~~ solve_triangular ~~~~~~~~~~~~~~~~~~~~~~~~~~~~~~~
namespace {
void checkIsMatrix(const Tensor& t,
                   const char* const f_name,
                   const char* const t_name) {
  TORCH_CHECK(t.dim() >= 2, f_name, ": Expected ", t_name,
                            " to be a tensor of at least 2 dimensions.");
}

void checkIsSquareMatrix(const Tensor& t,
                         const char* const f_name,
                         const char* const t_name) {
  checkIsMatrix(t, f_name, t_name);
  TORCH_CHECK(t.size(-1) == t.size(-2),
              f_name, ": Expected ", t_name,
              " to be a square matrix or batch of square matrices. "
              "Got matrices of size (", t.size(-2), ", ", t.size(-1), ").");
}

void checkInputsSolver(const Tensor& A,
                       const Tensor& B,
                       const Tensor& out,
                       const bool left,
                       const char* const f_name) {
  checkIsSquareMatrix(A, f_name, "A");
  checkIsMatrix(B, f_name, "B");
  TORCH_CHECK(left ? A.size(-2) == B.size(-2) : A.size(-1) == B.size(-1),
              f_name, ": Incompatible shapes of A and B for the equation ",
              left ? "AX = B" : "XA = B",
              " (", A.size(-2), "x", A.size(-1), " and ", B.size(-2), "x", B.size(-1), ")");
}

bool is_row_or_column_contiguous(const Tensor& t) {
  // This could be made more general, similar to how it's checked in matmul, which would allow to
  // ellide the copy with strides such as (6, 12, 1, 3) or (3, 1, 9), but this is quite tricky.
  // We choose to be conservative for simplicity
  return t.is_contiguous() || t.transpose(-2, -1).is_contiguous();
}

TransposeType to_transpose_type(const bool contig, const bool conj) {
  if (conj) {
    if (contig) { TORCH_INTERNAL_ASSERT(false, "Invalid transpose type"); }
    else {        return TransposeType::ConjTranspose; }
  } else {
    if (contig) { return TransposeType::NoTranspose; }
    else {        return TransposeType::Transpose; }
  }
}
} // end of anonymous namespace

/*
Solves the matrix equation AX = B for A triangular.
'left' If true solves AX = B, if false solves XA = B
'upper' controls the portion of input matrix to consider in computations,
'unitriangular' if true then we assume diag(A) to be ones
'out' The tensor with the result. If A == out, A will be modified in place
*/
Tensor& linalg_solve_triangular_out(
    const Tensor& A,
    const Tensor& B,
    bool upper,
    bool left,
    bool unitriangular,
    Tensor& out) {
  checkInputsSolver(A, B, out, left, "linalg.solve_triangular");
  Tensor A_, B_;
  std::tie(B_, A_) = _linalg_broadcast_batch_dims(B, A, /*don't check errors*/nullptr);

  // We'll write F-contig / F-transpose for FORTRAN contiguous / FORTRAN transpose etc
  // We say that a matrix is F-ready if it's F-contig OR F-transpose
  // At this point, A, B have been broadcasted but may or may not be F-ready

  // The following algorithm minimises copies and allocations. In pseudocode:
  // if out is wrong size:
  //   resize_output(out)
  // # Invariant: out is the right size
  // Tensor out_f; # Tensor that we will pass to FORTRAN
  // if out is F-ready:
  //   out_f = out;
  // else:
  //   Allocate out_f F-ready
  // if B != out_f:
  //   copy B into out_f
  // # Invariant: out_f F-ready and has B copied into it
  // if out_f is F-transposed:
  //   transpose equation
  // if out_f is conj:
  //   conjugate equation
  // # Invariant: out_f is not conjugated and F-contig
  // Tensor A_f; # Tensor that will be sent to FORTRAN
  // if A is F-ready:
  //   if A is conj and A is not transposed:
  //     # We need to clone A in this case. See [Cloning A]
  //     clone A F-contig into A_f
  //   else:
  //     A_f = A;
  // else:
  //   clone A F-contig into A_f
  // # Invariant: out_f is F-contig and A_f is F-ready
  // # We pass FORTRAN the flags indicating if A_f is transposed and or conjugated
  //
  // # Here we undo the conjugations / transposes on out_f if needed
  //
  // if out_f not same out:
  //   copy out_f into out
  // return out
  //
  // Note: The logic for the negative bit is the same as that for the conjugate bit
  //
  // Note: [Cloning A] If we are careful when allocating B when it needs to be allocated at the
  // beginning of the algorithm, it is possible to always elide the copy of A here.
  // Via this trick, the algorithm will copy at most one of A or B (never both) whenever A
  // and B are F-ready and not A.is_neg() (which happens almost always in practice).
  // When called as f(A, B, out=B) in most practical cases it'll perform no copies.

  const bool avoid_copy_A = A_.transpose(-2, -1).is_contiguous() && A_.is_conj();
  if (avoid_copy_A) {
    // See Note: [Cloning A]
    at::native::resize_output(out, B_.sizes());
  }
  else {
    // poorman's reimplementation of resize_output with result F-contig
    if (resize_output_check(out, B_.sizes())) {
      out.resize_(B_.transpose(-2, -1).sizes(), MemoryFormat::Contiguous);
      out.transpose_(-2, -1);  // make 'out' have Fortran contiguous memory layout
    }
  }
  // Invariant: out has the right size, so we'll be able to copy into it later on

  Tensor out_f; // the out that will go into fortran
  // We use C10_LIKELY mostly for documentation as it helps following what's the most likely path
  if C10_LIKELY (is_row_or_column_contiguous(out)) {
    out_f = out;
    if C10_LIKELY (!out.is_same(B_)) {
      out_f.copy_(B_);
    }
  } else {
    if (avoid_copy_A) {
      // See Note: [Cloning A]
      out_f = B_.clone(at::MemoryFormat::Contiguous);
    }
    else {
      out_f = cloneBatchedColumnMajor(B_);
    }
  }
  // Invariant: out_f F-ready and has B copied into it

  // out_f is F-transposed
  bool transpose_A = false;
  bool transpose_out_f = false;
  if (out_f.stride(-1) == 1) {
    left = !left;
    transpose_A = true;
    transpose_out_f = true;
    out_f.transpose_(-2 ,-1);
  }

  // No need to conjugate anything if out_f is conj as AX = conj(B) <=> conj(A)conj(X) = B
  // and X = B after the algortihm. We just anotate that A is conjugated later on
  // The solution will be written into out_f, so it'll be conjugated already

  Tensor A_f = A_;  // The A that will go into fortran

  bool A_is_conj = A_f.is_conj() != out_f.is_conj();
  bool A_is_neg = A_f.is_neg() != out_f.is_neg();
  bool A_is_f_contig = (A_f.stride(-1) == 1) == transpose_A;
  if C10_UNLIKELY (!is_row_or_column_contiguous(A_f)) {
    // We first anotate with flags on A_f all the conj / transpose / neg coming from out
    // and then we clone the resulting tensor to resolve all of them in memory
    if (out_f.is_conj()) {
      A_f = A_f.conj();
    }
    A_is_conj = false;

    if (out_f.is_neg()) {
      A_f = A_f._neg_view();
    }
    A_is_neg = false;

    // This choice is to be consistent with how we flip `upper` later on
    // Note that this is the same reasoning we apply for neg and conj below
    // If B has neg or out or transpose, then we need to resolve it in memory
    A_f = transpose_A ? A_f.clone(at::MemoryFormat::Contiguous)
                      : cloneBatchedColumnMajor(A_f);
    A_is_f_contig = true;
  } else if C10_UNLIKELY (A_is_f_contig && A_is_conj) {
    if C10_UNLIKELY (A_f.is_neg() || out_f.is_neg()) {
      // Cases A_is_neg (remember that B.is_neg() iff out_f.is_same(B))
      // -AX = -B => A(-X) = B. Swap neg of A_f. Nothing to do on X as X.is_same(B).
      // -AX = B. We resolve the neg in memory
      // AX = -B => -A -X = B. We resolve the neg in memory for A,
      //                       Since X.is_same(B), we already have that X.is_neg() == true

      // We do the neg with a view, as this will be resolved in the clone below
      if (out_f.is_neg()) {
        A_f = A_f._neg_view();
      }
      A_is_neg = false;
    }
    // We resolve the transpose if necessary and then leave A_f F-transposed,
    // as BLAS can handle the case F-transposed and conjugated
    A_f = at::clone(transpose_A ? A_f.mT() : A_f, at::MemoryFormat::Contiguous);
    A_is_f_contig = false;
    if (transpose_A) {
      upper = !upper;
    }
    // As we've already resolved the conj of A in the clone
    A_is_conj = out_f.is_conj();
  } else if C10_UNLIKELY (A_is_neg) {
    // We follow the same logic as above, only that in this case we need to perform the
    // negation in memory
    if (out_f.is_neg()) {
      A_f = -A_f;
    } else {
      A_f = A_f.resolve_neg();
    }
    A_is_neg = false;
    // As we've already resolved the conj of A in the negationa bove
    A_is_conj = out_f.is_conj();
  }
  // Invariant: out_f is F-contig and A_f is F-ready
  // neg has been resolved

  // If we pass the matrix physically F-transposed, we need to change the parity of upper
  if (A_f.stride(-1) == 1) {
    upper = !upper;
  }

  triangular_solve_stub(
    A_f.device().type(), A_f, out_f,
    /*left=*/left,
    /*upper=*/upper,
    /*transpose*/to_transpose_type(A_is_f_contig, A_is_conj),
    /*unitriangular=*/unitriangular);

  if (transpose_out_f) {
    out_f.transpose_(-2, -1);
  }

  if (!out_f.is_same(out)) {
    out.copy_(out_f);
  }
  return out;
}

Tensor linalg_solve_triangular(
    const Tensor& A,
    const Tensor& B,
    bool upper,
    bool left,
    bool unitriangular) {
  Tensor out = at::empty({0}, A.options());
  linalg_solve_triangular_out(A, B, upper, left, unitriangular, out);
  return out;
}

}}  // namespace at::native<|MERGE_RESOLUTION|>--- conflicted
+++ resolved
@@ -255,79 +255,16 @@
   set_output(2, sizes, {}, A.options().dtype(kInt), {});
 }
 
-<<<<<<< HEAD
-TORCH_META_FUNC(lu_unpack)(const Tensor& LU, const Tensor& pivots, bool unpack_data, bool unpack_pivots) {
-  TORCH_CHECK(LU.dim() >= 2, "torch.lu_unpack: Expected tensor with 2 or more dimensions. Got size: ", LU.sizes(), " instead");
-  if (unpack_pivots) {
-    TORCH_CHECK(pivots.scalar_type() == at::kInt,
-        "torch.lu_unpack: LU_pivots is expected to be a contiguous tensor of torch.int32 dtype.\n"
-        "Note: this function is intended to be used with the output produced by torch.linalg.lu_factor");
-  }
-
-  auto sizes = LU.sizes().vec();
-=======
 TORCH_META_FUNC(_linalg_svd)(const Tensor& A,
                              bool full_matrices,
                              bool compute_uv) {
   TORCH_CHECK(A.dim() >= 2, "linalg.svd: input should have at least 2 dimensions, but has ", A.dim(), " dimensions instead");
 
   auto sizes = A.sizes().vec();
->>>>>>> af5eecc3
   const auto m = sizes.cend()[-2];
   const auto n = sizes.cend()[-1];
   const auto k = std::min(m, n);
 
-<<<<<<< HEAD
-  // P.shape[-2:] == (m, m) (or size zero if pivot == False)
-  sizes.end()[-1] = m;
-  if (unpack_pivots) {
-    set_output(0, sizes, LU.options());
-  } else {
-    set_output(0, {0}, LU.options());
-  }
-
-  if (unpack_data) {
-    // L.shape[-2:] == (m, k)
-    sizes.end()[-1] = k;
-    set_output(1, sizes, LU.options());
-
-    // U.shape[-2:] == (k, n)
-    sizes.end()[-2] = k;
-    sizes.end()[-1] = n;
-    set_output(2, sizes, LU.options());
-  } else {
-    set_output(1, {0}, LU.options());
-    set_output(2, {0}, LU.options());
-  }
-}
-
-TORCH_META_FUNC(linalg_lu)(const Tensor& A, bool pivot) {
-  TORCH_CHECK(A.dim() >= 2, "linalg.lu: Expected tensor with 2 or more dimensions. Got size: ", A.sizes(), " instead");
-
-  auto sizes = A.sizes().vec();
-  const auto m = sizes.cend()[-2];
-  const auto n = sizes.cend()[-1];
-  const auto k = std::min(m, n);
-
-  // P.shape[-2:] == (m, m) (or size zero if pivot == False)
-  sizes.end()[-1] = m;
-  if (pivot) {
-    set_output(0, sizes, A.options());
-  } else {
-    set_output(0, {0}, A.options());
-  }
-
-  // L.shape[-2:] == (m, k)
-  sizes.end()[-1] = k;
-  set_output(1, sizes, A.options());
-
-  // U.shape[-2:] == (k, n)
-  sizes.end()[-2] = k;
-  sizes.end()[-1] = n;
-  set_output(2, sizes, A.options());
-}
-
-=======
   // Prepare sizes for U
   if (compute_uv) {
     sizes.back() = full_matrices ? m : k;
@@ -353,7 +290,69 @@
   sizes.end()[-1] = k;
   set_output(1, sizes, {}, A.options().dtype(c10::toValueType(A.scalar_type())), {});
 }
->>>>>>> af5eecc3
+
+TORCH_META_FUNC(lu_unpack)(const Tensor& LU, const Tensor& pivots, bool unpack_data, bool unpack_pivots) {
+  TORCH_CHECK(LU.dim() >= 2, "torch.lu_unpack: Expected tensor with 2 or more dimensions. Got size: ", LU.sizes(), " instead");
+  if (unpack_pivots) {
+    TORCH_CHECK(pivots.scalar_type() == at::kInt,
+        "torch.lu_unpack: LU_pivots is expected to be a contiguous tensor of torch.int32 dtype.\n"
+        "Note: this function is intended to be used with the output produced by torch.linalg.lu_factor");
+  }
+
+  auto sizes = LU.sizes().vec();
+  const auto m = sizes.cend()[-2];
+  const auto n = sizes.cend()[-1];
+  const auto k = std::min(m, n);
+
+  // P.shape[-2:] == (m, m) (or size zero if pivot == False)
+  sizes.end()[-1] = m;
+  if (unpack_pivots) {
+    set_output(0, sizes, LU.options());
+  } else {
+    set_output(0, {0}, LU.options());
+  }
+
+  if (unpack_data) {
+    // L.shape[-2:] == (m, k)
+    sizes.end()[-1] = k;
+    set_output(1, sizes, LU.options());
+
+    // U.shape[-2:] == (k, n)
+    sizes.end()[-2] = k;
+    sizes.end()[-1] = n;
+    set_output(2, sizes, LU.options());
+  } else {
+    set_output(1, {0}, LU.options());
+    set_output(2, {0}, LU.options());
+  }
+}
+
+TORCH_META_FUNC(linalg_lu)(const Tensor& A, bool pivot) {
+  TORCH_CHECK(A.dim() >= 2, "linalg.lu: Expected tensor with 2 or more dimensions. Got size: ", A.sizes(), " instead");
+
+  auto sizes = A.sizes().vec();
+  const auto m = sizes.cend()[-2];
+  const auto n = sizes.cend()[-1];
+  const auto k = std::min(m, n);
+
+  // P.shape[-2:] == (m, m) (or size zero if pivot == False)
+  sizes.end()[-1] = m;
+  if (pivot) {
+    set_output(0, sizes, A.options());
+  } else {
+    set_output(0, {0}, A.options());
+  }
+
+  // L.shape[-2:] == (m, k)
+  sizes.end()[-1] = k;
+  set_output(1, sizes, A.options());
+
+  // U.shape[-2:] == (k, n)
+  sizes.end()[-2] = k;
+  sizes.end()[-1] = n;
+  set_output(2, sizes, A.options());
+}
+
 } // namespace meta
 
 namespace native {
