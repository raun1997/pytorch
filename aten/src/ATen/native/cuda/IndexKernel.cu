--- conflicted
+++ resolved
@@ -191,13 +191,8 @@
   });
 }
 
-<<<<<<< HEAD
-static void index_kernel(TensorIteratorBase& iter, IntArrayRef index_size, IntArrayRef index_stride) {
-  AT_DISPATCH_ALL_TYPES_AND_COMPLEX_AND3(at::ScalarType::Half, at::ScalarType::Bool, at::ScalarType::BFloat16, iter.dtype(), "index_cuda", [&] {
-=======
 static void index_kernel(TensorIterator& iter, IntArrayRef index_size, IntArrayRef index_stride) {
   AT_DISPATCH_ALL_TYPES_AND_COMPLEX_AND4(kComplexHalf, kHalf, kBool, kBFloat16, iter.dtype(), "index_cuda", [&] {
->>>>>>> cbcfee7d
     using dtype = OpaqueType<sizeof(scalar_t)>;
     index_kernel_impl<dtype>(iter, index_size, index_stride);
   });
