--- conflicted
+++ resolved
@@ -302,11 +302,8 @@
               << " bytes.";
   }
   if (profile_memory) {
-<<<<<<< HEAD
-    reportMemoryUsageToProfiler(ptr, -nbytes, c10::kCPU);
-=======
     reportMemoryUsageToProfiler(
-        ptr, -nbytes, c10::Device(c10::DeviceType::CPU));
+        ptr, -nbytes, c10::kCPU);
   }
 }
 
@@ -325,7 +322,6 @@
     VLOG(1)
         << "There is not caching allocator registered for CPU, use the default allocator instead.";
     return GetAllocator(DeviceType::CPU);
->>>>>>> ccd20e99
   }
   return cpu_caching_alloc;
 }
