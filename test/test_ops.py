--- conflicted
+++ resolved
@@ -15,11 +15,6 @@
     floating_and_complex_types_and,
     all_types_and_complex_and,
 )
-<<<<<<< HEAD
-=======
-from torch._subclasses.fake_tensor import FakeTensor
-from torch.utils._python_dispatch import enable_torch_dispatch_mode
->>>>>>> e93088c8
 
 from torch.testing._internal.common_utils import (
     TestCase,
