--- conflicted
+++ resolved
@@ -5,6 +5,7 @@
 from enum import Enum
 from torch.overrides import resolve_name
 from torch.utils._pytree import tree_map, tree_flatten
+from torch._subclasses.meta_utils import MetaConverter
 import torch.utils._python_dispatch
 from torch.testing._internal.common_utils import (
     TestCase,
@@ -56,146 +57,6 @@
     torch.uint8: 'u8',
 }
 
-<<<<<<< HEAD
-=======
-def safe_is_leaf(t):
-    try:
-        return t.is_leaf
-    except RuntimeError:
-        # inference mode can trigger this
-        return False
-
-
-# This is a class for converting multiple tensors into meta tensors which
-# share the same view/storage structure.  The operation model is you allocate
-# one of these, and then call it repeatedly on all the tensors you want to
-# convert.  It's important to use the same object for tensors you want to
-# share storage because this is how we correlate shared storages to the same
-# meta storages; similarly, it's important NOT to use the same object for
-# unrelated groups of tensors because this class will remember all the
-# tensors/storages its seen and therefore leak memory.
-class MetaConverter:
-    def __init__(self):
-        self.storage_memo = {}
-        self.tensor_memo = {}
-        self.hit = 0
-        self.miss = 0
-
-    def successful(self):
-        return self.hit > 0 and self.miss == 0
-
-    # NB: doesn't actually return a storage, because meta storage is
-    # not supported
-    def meta_storage(self, s):
-        # NB: TypedStorage is freshly allocated and cannot be used as hash
-        # key index.
-        if s._cdata not in self.storage_memo:
-            self.storage_memo[s._cdata] = torch.empty(s.size(), dtype=s.dtype, device='meta')
-        return self.storage_memo[s._cdata]
-
-    # This function assumes that it's possible to do the conversion
-    def meta_tensor(self, t):
-        if t not in self.tensor_memo:
-            with torch.inference_mode(t.is_inference()):
-                if t._is_view():
-                    # Construct views in two steps: recursively meta-fy their
-                    # base, and then create the view off that.  NB: doing it
-                    # directly from storage is WRONG because this won't cause
-                    # version counters to get shared.
-                    assert t._is_view()
-                    base = self.meta_tensor(t._base)
-
-                    def is_c_of_r(complex_dtype, real_dtype):
-                        return is_complex_dtype(complex_dtype) and \
-                            corresponding_real_dtype(complex_dtype) == real_dtype
-
-                    if base.dtype == t.dtype:
-                        pass
-                    elif is_c_of_r(base.dtype, t.dtype):
-                        base = torch.view_as_real(base)
-                    elif is_c_of_r(t.dtype, base.dtype):
-                        base = torch.view_as_complex(base)
-                    else:
-                        # This is not guaranteed to succeed.  If it fails, it
-                        # means there is another dtype-converting view function
-                        # that hasn't been handled here
-                        base = base.view(t.dtype)
-
-                    with torch.enable_grad():
-                        r = base.as_strided(t.size(), t.stride(), t.storage_offset())
-                else:
-                    is_leaf = safe_is_leaf(t)
-                    # Fake up some autograd history.
-                    if t.requires_grad:
-                        r = torch.empty((0,), dtype=t.dtype, device='meta', requires_grad=True)
-                        if not is_leaf:
-                            with torch.enable_grad():
-                                # The backward function here will be wrong, but
-                                # that's OK; our goal is just to get the metadata
-                                # looking as close as possible; we're not going to
-                                # actually try to backward() on these produced
-                                # metas.  TODO: would be safer to install some
-                                # sort of unsupported grad_fn here
-                                r = r.clone()
-                    else:
-                        r = torch.empty((0,), dtype=t.dtype, device='meta')
-                    # As long as meta storage is not supported, need to prevent
-                    # redispatching on set_(Storage, ...) which will choke with
-                    # meta storage
-                    s = self.meta_storage(t.storage())
-                    with no_dispatch():
-                        with torch.no_grad():
-                            r.set_(s, t.storage_offset(), t.size(), t.stride())
-
-                torch._C._set_conj(r, t.is_conj())
-                torch._C._set_neg(r, t.is_neg())
-            self.tensor_memo[t] = r
-
-        return self.tensor_memo[t]
-
-    def __call__(self, t):
-        # TODO: zero tensors?  We appear to have eliminated them by
-        # excluding complex for now
-        if type(t) is torch.Tensor or type(t) is torch.nn.Parameter:
-            if any([
-                t.is_sparse_csr, t.is_sparse, t.is_mkldnn, t.is_quantized,
-                t.is_nested, torch._is_functional_tensor(t),
-                # these are supported in meta conversion but the fallbacks
-                # don't work
-                t.is_neg(), t.is_conj(),
-                # conjugate fallback does not support meta tensors
-                t.dtype in (torch.complex128, torch.complex64, torch.complex32),
-                t.device.type in ("lazy", "meta"),
-                # We need a way to test if a tensor is batched but there
-                # is no official APi to do it
-                # torch._C._is_batched(t),
-            ]):
-                # TODO: sparse should support meta
-                # NB technically to('meta') does work but our logging
-                # instrumentation will see the meta conversions and the
-                # tests all break so we just exclude this.  In any case
-                # the to conversion isn't really right anyhow.
-                self.miss += 1
-                return t
-            else:
-                self.hit += 1
-                r = self.meta_tensor(t)
-                if type(t) is torch.nn.Parameter:
-                    r = torch.nn.Parameter(r, requires_grad=r.requires_grad)
-                return r
-        elif torch.overrides.is_tensor_like(t):
-            # Blindly converting tensor subclasses to meta can cause
-            # unpredictable problems; e.g., FX tests will trace meta
-            # tensors into their trace / some subclasses don't correctly
-            # support meta.  Trying to YOLO this is more trouble than it's
-            # worth.
-            self.miss += 1
-            return t
-        else:
-            # non-Tensor types don't count as hit or miss
-            return t
-
->>>>>>> 0361bd78
 
 class TestMetaConverter(TestCase):
     def assertSameVersionCounter(self, m1, m2):
