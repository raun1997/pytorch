--- conflicted
+++ resolved
@@ -5,10 +5,7 @@
 import io
 import json
 import os
-<<<<<<< HEAD
-=======
 import tempfile
->>>>>>> c7b4eec2
 import textwrap
 import typing
 import unittest
