--- conflicted
+++ resolved
@@ -122,11 +122,7 @@
         re.compile(item[0]),
         item[1],
         re.compile(item[2]) if len(item) > 2 else None,
-<<<<<<< HEAD
     ) for item in ALLOW_LIST if item[1] < datetime.date.today()
-=======
-    ) for item in ALLOW_LIST if item[1] >= datetime.date.today()
->>>>>>> 5b8389e5
 ]
 
 def allow_listed(schema):
