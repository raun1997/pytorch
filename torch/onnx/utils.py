--- conflicted
+++ resolved
@@ -108,35 +108,18 @@
            input_names=None, output_names=None, operator_export_type=None,
            opset_version=None, do_constant_folding=True, dynamic_axes=None,
            keep_initializers_as_inputs=None, custom_opsets=None,
-<<<<<<< HEAD
-           use_external_data_format=None, export_modules_as_functions=False):
-=======
            export_modules_as_functions=False):
->>>>>>> e6c435bf
     if operator_export_type is None:
         if torch.onnx.PYTORCH_ONNX_CAFFE2_BUNDLE:
             operator_export_type = OperatorExportTypes.ONNX_ATEN_FALLBACK
         else:
             operator_export_type = OperatorExportTypes.ONNX
 
-<<<<<<< HEAD
-    if use_external_data_format is not None:
-        warnings.warn("`use_external_data_format' is deprecated and ignored. Will be removed in next "
-                      "PyTorch release. The code will work as it is False if models are not larger than 2GB, "
-                      "Otherwise set to False because of size limits imposed by Protocol Buffers.")
-
-=======
->>>>>>> e6c435bf
     _export(model, args, f, export_params, verbose, training, input_names, output_names,
             operator_export_type=operator_export_type, opset_version=opset_version,
             do_constant_folding=do_constant_folding, dynamic_axes=dynamic_axes,
             keep_initializers_as_inputs=keep_initializers_as_inputs,
-<<<<<<< HEAD
-            custom_opsets=custom_opsets, use_external_data_format=use_external_data_format,
-            export_modules_as_functions=export_modules_as_functions)
-=======
             custom_opsets=custom_opsets, export_modules_as_functions=export_modules_as_functions)
->>>>>>> e6c435bf
 
 
 def _is_constant_tensor_list(node):
