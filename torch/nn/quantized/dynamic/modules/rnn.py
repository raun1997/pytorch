from __future__ import absolute_import, division, print_function, unicode_literals

import numbers
import warnings

import torch
import torch.nn as nn
from torch import Tensor  # noqa: F401
from torch._jit_internal import Tuple, Optional, List  # noqa: F401
from torch.nn.utils.rnn import PackedSequence


def apply_permutation(tensor, permutation, dim=1):
    # type: (Tensor, Tensor, int) -> Tensor
    return tensor.index_select(dim, permutation)

class PackedParameter(torch.nn.Module):
    def __init__(self, param):
        super(PackedParameter, self).__init__()
        self.param = param

class RNNBase(torch.nn.Module):

    _FLOAT_MODULE = nn.RNNBase

    def __init__(self, mode, input_size, hidden_size,
                 num_layers=1, bias=True, batch_first=False,
                 dropout=0., bidirectional=False, dtype=torch.qint8):
        super(RNNBase, self).__init__()

        self.mode = mode
        self.input_size = input_size
        self.hidden_size = hidden_size
        self.num_layers = num_layers
        self.bias = bias
        self.batch_first = batch_first
        self.dropout = float(dropout)
        self.bidirectional = bidirectional
        self.dtype = dtype
        num_directions = 2 if bidirectional else 1

        if not isinstance(dropout, numbers.Number) or not 0 <= dropout <= 1 or \
                isinstance(dropout, bool):
            raise ValueError("dropout should be a number in range [0, 1] "
                             "representing the probability of an element being "
                             "zeroed")
        if dropout > 0 and num_layers == 1:
            warnings.warn("dropout option adds dropout after all but last "
                          "recurrent layer, so non-zero dropout expects "
                          "num_layers greater than 1, but got dropout={} and "
                          "num_layers={}".format(dropout, num_layers))

        if mode == 'LSTM':
            gate_size = 4 * hidden_size
        else:
            raise ValueError("Unrecognized RNN mode: " + mode)

        _all_weight_values = []
        for layer in range(num_layers):
            for direction in range(num_directions):
                layer_input_size = input_size if layer == 0 else hidden_size * num_directions

                if dtype == torch.qint8:
                    w_ih = torch._empty_affine_quantized(
                        [gate_size, layer_input_size], scale=1, zero_point=0, dtype=torch.qint8)
                    w_hh = torch._empty_affine_quantized(
                        [gate_size, hidden_size], scale=1, zero_point=0, dtype=torch.qint8)
                    b_ih = torch.empty([gate_size], dtype=torch.float)
                    # Second bias vector included for CuDNN compatibility. Only one
                    # bias vector is needed in standard definition.
                    b_hh = torch.empty([gate_size], dtype=torch.float)

                    packed_ih = \
                        torch.ops.quantized.linear_prepack(w_ih, b_ih)
                    packed_hh = \
                        torch.ops.quantized.linear_prepack(w_hh, b_hh)
                    cell_params = torch.ops.quantized.make_quantized_cell_params_dynamic(
                        packed_ih, packed_hh, b_ih, b_hh)
                else:
                    w_ih = torch.Tensor(gate_size, layer_input_size).float()
                    w_hh = torch.Tensor(gate_size, hidden_size).float()
                    b_ih = torch.Tensor(gate_size).float()
                    # Second bias vector included for CuDNN compatibility. Only one
                    # bias vector is needed in standard definition.
                    b_hh = torch.Tensor(gate_size).float()

                    packed_ih = torch.ops.quantized.linear_prepack_fp16(w_ih)
                    packed_hh = torch.ops.quantized.linear_prepack_fp16(w_hh)
                    cell_params = torch.ops.quantized.make_quantized_cell_params_fp16(
                        packed_ih, packed_hh, b_ih, b_hh)

                _all_weight_values.append(PackedParameter(cell_params))
        self._all_weight_values = torch.nn.ModuleList(_all_weight_values)
        self._all_params = ([m.param for m in self._all_weight_values])

    def _get_name(self):
        return 'DynamicQuantizedRNN'

    def extra_repr(self):
        s = '{input_size}, {hidden_size}'
        if self.num_layers != 1:
            s += ', num_layers={num_layers}'
        if self.bias is not True:
            s += ', bias={bias}'
        if self.batch_first is not False:
            s += ', batch_first={batch_first}'
        if self.dropout != 0:
            s += ', dropout={dropout}'
        if self.bidirectional is not False:
            s += ', bidirectional={bidirectional}'
        return s.format(**self.__dict__)

    def __repr__(self):
        # We don't want to show `ModuleList` children, hence custom
        # `__repr__`. This is the same as nn.Module.__repr__, except the check
        # for the `PackedParameter` and `nn.ModuleList`.
        # You should still override `extra_repr` to add more info.
        extra_lines = []
        extra_repr = self.extra_repr()
        # empty string will be split into list ['']
        if extra_repr:
            extra_lines = extra_repr.split('\n')
        child_lines = []
        for key, module in self._modules.items():
            if isinstance(module, (PackedParameter, nn.ModuleList)):
                continue
            mod_str = repr(module)
            mod_str = nn.modules.module._addindent(mod_str, 2)
            child_lines.append('(' + key + '): ' + mod_str)
        lines = extra_lines + child_lines

        main_str = self._get_name() + '('
        if lines:
            # simple one-liner info, which most builtin Modules will use
            if len(extra_lines) == 1 and not child_lines:
                main_str += extra_lines[0]
            else:
                main_str += '\n  ' + '\n  '.join(lines) + '\n'

        main_str += ')'
        return main_str

    def check_input(self, input, batch_sizes):
        # type: (Tensor, Optional[Tensor]) -> None
        expected_input_dim = 2 if batch_sizes is not None else 3
        if input.dim() != expected_input_dim:
            raise RuntimeError(
                'input must have {} dimensions, got {}'.format(
                    expected_input_dim, input.dim()))
        if self.input_size != input.size(-1):
            raise RuntimeError(
                'input.size(-1) must be equal to input_size. Expected {}, got {}'.format(
                    self.input_size, input.size(-1)))

    def get_expected_hidden_size(self, input, batch_sizes):
        # type: (Tensor, Optional[Tensor]) -> Tuple[int, int, int]
        if batch_sizes is not None:
            mini_batch = batch_sizes[0]
            mini_batch = int(mini_batch)
        else:
            mini_batch = input.size(0) if self.batch_first else input.size(1)
        num_directions = 2 if self.bidirectional else 1
        expected_hidden_size = (self.num_layers * num_directions,
                                mini_batch, self.hidden_size)
        return expected_hidden_size

    def check_hidden_size(self, hx, expected_hidden_size, msg='Expected hidden size {}, got {}'):
        # type: (Tensor, Tuple[int, int, int], str) -> None
        if hx.size() != expected_hidden_size:
            raise RuntimeError(msg.format(
                expected_hidden_size, tuple(hx.size())))

    def check_forward_args(self, input, hidden, batch_sizes):
        # type: (Tensor, Tensor, Optional[Tensor]) -> None
        self.check_input(input, batch_sizes)
        expected_hidden_size = self.get_expected_hidden_size(input, batch_sizes)
        self.check_hidden_size(hidden, expected_hidden_size,
                               msg='Expected hidden size {}, got {}')

    def permute_hidden(self, hx, permutation):
        # type: (Tensor, Optional[Tensor]) -> Tensor
        if permutation is None:
            return hx
        return apply_permutation(hx, permutation)

    @classmethod
    def from_float(cls, mod):
        assert type(mod) == torch.nn.LSTM, 'nn.quantized.dynamic.RNNBase.from_float only works for nn.LSTM'
        assert hasattr(
            mod, 'qconfig'), 'Input float module must have qconfig defined'

        if mod.qconfig is not None and mod.qconfig.weight is not None:
            weight_observer_method = mod.qconfig.weight
        else:
            # We have the circular import issues if we import the qconfig in the beginning of this file:
            # https://github.com/pytorch/pytorch/pull/24231. The current workaround is to postpone the
            # import until we need it.
            from torch.quantization.qconfig import default_dynamic_qconfig
            weight_observer_method = default_dynamic_qconfig.weight

        dtype = weight_observer_method().dtype
        supported_scalar_types = [torch.qint8, torch.float16]
        if dtype not in supported_scalar_types:
            raise RuntimeError('Unsupported dtype for dynamic RNN quantization: {}'.format(dtype))

        if mod.mode == 'LSTM':
            qRNNBase = LSTM(mod.input_size, mod.hidden_size, mod.num_layers,
                            mod.bias, mod.batch_first, mod.dropout, mod.bidirectional, dtype)
        else:
            raise NotImplementedError('Only LSTM is supported for QuantizedRNN for now')

        num_directions = 2 if mod.bidirectional else 1

        assert mod.bias

        _all_weight_values = []
        for layer in range(qRNNBase.num_layers):
            for direction in range(num_directions):
                layer_input_size = qRNNBase.input_size if layer == 0 else qRNNBase.hidden_size * num_directions

                suffix = '_reverse' if direction == 1 else ''

                def retrieve_weight_bias(ihhh):
                    weight_name = 'weight_{}_l{}{}'.format(ihhh, layer, suffix)
                    bias_name = 'bias_{}_l{}{}'.format(ihhh, layer, suffix)
                    weight = getattr(mod, weight_name)
                    bias = getattr(mod, bias_name)
                    return weight, bias

                weight_ih, bias_ih = retrieve_weight_bias('ih')
                weight_hh, bias_hh = retrieve_weight_bias('hh')

<<<<<<< HEAD
                    if dtype == torch.qint8:
                        # for each layer, for each direction we need to quantize and pack
                        # weights and pack parameters in this order:
                        #
                        #   w_ih, w_hh
                        weight_observer = weight_observer_method()
                        weight_observer(weight)
=======
                if dtype == torch.qint8:
                    def quantize_and_pack(w, b):
                        weight_observer(w)
>>>>>>> 2e40ffd4
                        wt_scale, wt_zp = weight_observer.calculate_qparams()
                        qweight = torch.quantize_per_tensor(
                            w.float(), float(wt_scale), int(wt_zp), torch.qint8)
                        packed_weight = \
                            torch.ops.quantized.linear_prepack(qweight, b)
                        return packed_weight
                    packed_ih = quantize_and_pack(weight_ih, bias_ih)
                    packed_hh = quantize_and_pack(weight_hh, bias_hh)

                    cell_params = torch.ops.quantized.make_quantized_cell_params_dynamic(
                        packed_ih, packed_hh, bias_ih, bias_hh)
                else:
                    packed_ih = torch.ops.quantized.linear_prepack_fp16(
                        weight_ih.float())
                    packed_hh = torch.ops.quantized.linear_prepack_fp16(
                        weight_hh.float())

                    cell_params = torch.ops.quantized.make_quantized_cell_params_fp16(
                        packed_ih, packed_hh, bias_ih, bias_hh)

                _all_weight_values.append(PackedParameter(cell_params))
        qRNNBase._all_weight_values = torch.nn.ModuleList(_all_weight_values)
        qRNNBase._all_params = ([m.param for m in qRNNBase._all_weight_values])

        return qRNNBase


class LSTM(RNNBase):

    _FLOAT_MODULE = nn.LSTM

    __overloads__ = {'forward': ['forward_packed', 'forward_tensor']}

    def __init__(self, *args, **kwargs):
        super(LSTM, self).__init__('LSTM', *args, **kwargs)

    def _get_name(self):
        return 'DynamicQuantizedLSTM'

    def forward_impl(self, input, hx, batch_sizes, max_batch_size, sorted_indices):
        # type: (Tensor, Optional[Tuple[Tensor, Tensor]], Optional[Tensor], int, Optional[Tensor]) -> Tuple[Tensor, Tuple[Tensor, Tensor]]  # noqa
        if hx is None:
            num_directions = 2 if self.bidirectional else 1
            zeros = torch.zeros(self.num_layers * num_directions,
                                max_batch_size, self.hidden_size,
                                dtype=input.dtype, device=input.device)
            hx = (zeros, zeros)
        else:
            # Each batch of the hidden state should match the input sequence that
            # the user believes he/she is passing in.
            hx = self.permute_hidden(hx, sorted_indices)

        self.check_forward_args(input, hx, batch_sizes)

        if batch_sizes is None:
            result = torch.quantized_lstm(input, hx, self._all_params, self.bias, self.num_layers,
                                          float(self.dropout), self.training, self.bidirectional,
                                          self.batch_first, dtype=self.dtype, use_dynamic=True)
        else:
            result = torch.quantized_lstm(input, batch_sizes, hx, self._all_params, self.bias,
                                          self.num_layers, float(self.dropout), self.training,
                                          self.bidirectional, dtype=self.dtype, use_dynamic=True)
        output = result[0]
        hidden = result[1:]

        return output, hidden

    @torch.jit.export
    def forward_tensor(self, input, hx=None):
        # type: (Tensor, Optional[Tuple[Tensor, Tensor]]) -> Tuple[Tensor, Tuple[Tensor, Tensor]]
        batch_sizes = None
        max_batch_size = input.size(0) if self.batch_first else input.size(1)
        sorted_indices = None
        unsorted_indices = None

        output, hidden = self.forward_impl(
            input, hx, batch_sizes, max_batch_size, sorted_indices)

        return output, self.permute_hidden(hidden, unsorted_indices)

    @torch.jit.export
    def forward_packed(self, input, hx=None):
        # type: (PackedSequence, Optional[Tuple[Tensor, Tensor]]) -> Tuple[PackedSequence, Tuple[Tensor, Tensor]]  # noqa
        input, batch_sizes, sorted_indices, unsorted_indices = input
        max_batch_size = batch_sizes[0]
        max_batch_size = int(max_batch_size)

        output, hidden = self.forward_impl(
            input, hx, batch_sizes, max_batch_size, sorted_indices)

        output = PackedSequence(output, batch_sizes,
                                sorted_indices, unsorted_indices)
        return output, self.permute_hidden(hidden, unsorted_indices)

    def permute_hidden(self, hx, permutation):
        # type: (Tuple[Tensor, Tensor], Optional[Tensor]) -> Tuple[Tensor, Tensor]
        if permutation is None:
            return hx
        return apply_permutation(hx[0], permutation), apply_permutation(hx[1], permutation)

    def check_forward_args(self, input, hidden, batch_sizes):
        # type: (Tensor, Tuple[Tensor, Tensor], Optional[Tensor])->None
        self.check_input(input, batch_sizes)
        expected_hidden_size = self.get_expected_hidden_size(input, batch_sizes)

        self.check_hidden_size(hidden[0], expected_hidden_size,
                               'Expected hidden[0] size {}, got {}')
        self.check_hidden_size(hidden[1], expected_hidden_size,
                               'Expected hidden[1] size {}, got {}')

    @torch.jit.ignore
    def forward(self, input, hx=None):
        if isinstance(input, PackedSequence):
            return self.forward_packed(input, hx)
        else:
            return self.forward_tensor(input, hx)

    @classmethod
    def from_float(cls, mod):
        return super(LSTM, cls).from_float(mod)<|MERGE_RESOLUTION|>--- conflicted
+++ resolved
@@ -230,19 +230,10 @@
                 weight_ih, bias_ih = retrieve_weight_bias('ih')
                 weight_hh, bias_hh = retrieve_weight_bias('hh')
 
-<<<<<<< HEAD
-                    if dtype == torch.qint8:
-                        # for each layer, for each direction we need to quantize and pack
-                        # weights and pack parameters in this order:
-                        #
-                        #   w_ih, w_hh
-                        weight_observer = weight_observer_method()
-                        weight_observer(weight)
-=======
                 if dtype == torch.qint8:
                     def quantize_and_pack(w, b):
+                        weight_observer = weight_observer_method()
                         weight_observer(w)
->>>>>>> 2e40ffd4
                         wt_scale, wt_zp = weight_observer.calculate_qparams()
                         qweight = torch.quantize_per_tensor(
                             w.float(), float(wt_scale), int(wt_zp), torch.qint8)
