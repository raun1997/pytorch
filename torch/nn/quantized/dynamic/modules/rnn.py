--- conflicted
+++ resolved
@@ -254,11 +254,7 @@
                         #   w_ih, w_hh
                         weight_observer(weight)
                         wt_scale, wt_zp = weight_observer.calculate_qparams()
-<<<<<<< HEAD
-                        qweight = torch.quantize_linear(
-=======
                         qweight = torch.quantize_per_tensor(
->>>>>>> fdf2bdef
                             weight.float(), float(wt_scale), int(wt_zp), torch.qint8)
                         packed_weight = \
                             torch.ops.quantized.linear_prepack(qweight, bias)
