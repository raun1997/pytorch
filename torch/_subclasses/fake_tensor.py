import torch

from torch.utils._pytree import tree_map, tree_flatten
from functools import partial
from torch.fx.operator_schemas import normalize_function
from torch.utils._mode_utils import no_dispatch
from torch._subclasses.meta_utils import MetaConverter
from typing import Union, Callable
from torch._ops import OpOverload
from torch.utils._python_dispatch import TorchDispatchMode, enable_torch_dispatch_mode
import weakref
import functools
import itertools

aten = torch.ops.aten

_device_not_kwarg_ops = (
    aten._resize_output_.default,
    aten.nested_tensor.default,
    aten.pin_memory.default,
    aten.is_pinned.default,
    aten.to.device,
    aten.to.prim_Device,
    aten._pin_memory.default,
    aten._resize_output.functional,
    aten._resize_output.out,
)

# this op is never actually used
_non_kwarg_device_constructors = (torch.ops.aten._list_to_tensor,)

def contains_tensor_types(type):
    tensor_type = torch._C.TensorType.get()
    return type.isSubtypeOf(tensor_type) or any(
        contains_tensor_types(e) for e in type.containedTypes()
    )

_like_tensor_constructors = (
    aten.empty_like.default,
    aten.full_like.default,
    aten.ones_like.default,
    aten.rand_like.default,
    aten.randn_like.default,
    aten.randint_like.default,
    aten.randint_like.low_dtype,
    aten.randn_like.default,
    aten.zeros_like.default,
)

@functools.lru_cache(None)
def _is_tensor_constructor(func: OpOverload):
    assert isinstance(func, OpOverload)
    schema = func._schema
    if any(contains_tensor_types(arg.type) for arg in schema.arguments):
        return False
    # TODO: no real reason to restrict multiple outputs
    return (
        len(schema.returns) == 1 and schema.returns[0].type is torch._C.TensorType.get()
    )

# Similar to `MetaConverter`, this is a class for converting
# multiple tensors into fake tensors which share the same view/storage
# structure. Like `MetaConverter`, it will keep alive all
# tensors that are converted to FakeTensors.
class FakeTensorConverter(object):
    tensor_memo: weakref.WeakValueDictionary
    meta_converter: MetaConverter

    def __init__(self):
        # FakeTensors store the FakeTensorMode which in turn stores a
        # FakeTensor, so we need to hold a weak reference to the FakeTensor
        # otherwise we would induce a circular reference
        self.tensor_memo = weakref.WeakValueDictionary()
        self.meta_converter = MetaConverter()

    def _get_memo(self, t):
        if t in self.tensor_memo:
            out = self.tensor_memo[t]
            out._fix_weakref()
            return out
        return None

    def from_real_tensor(self, fake_mode, t):
        maybe_memo = self._get_memo(t)
        if maybe_memo is not None:
            return maybe_memo
        existing_device = t.device
        out = FakeTensor(fake_mode, self.meta_converter(t), existing_device)
        self.tensor_memo[t] = out
        return out

    def from_meta_and_device(self, fake_mode, t, device):
        maybe_memo = self._get_memo(t)
        if maybe_memo is not None:
            return maybe_memo
        out = FakeTensor(fake_mode, t, device)
        self.tensor_memo[t] = out
        return out

    def __call__(self, fake_mode, t, device=None):
        assert t.device.type != 'meta' or device is not None
        if t.device.type != 'meta':
            return self.from_real_tensor(fake_mode, t)
        else:
<<<<<<< HEAD
            return self.from_meta_and_device(t, device)



def run_cpu_fallback(func, args, kwargs, orig_not_implemented_exception):
    with no_dispatch():
        def to_cpu(e):
            if isinstance(e, FakeTensor):
                return torch.zeros_like(e, device="cpu")
            return e
        try:
            args = tree_map(to_cpu, args)
            kwargs = tree_map(to_cpu, kwargs)
            r = func(*args , **kwargs)
        except Exception:
            # original error more orinformative
            raise orig_not_implemented_exception
        tensor_impls = set()

        def collect_impls(e):
            if isinstance(e, torch.Tensor):
                tensor_impls.add(e)

        tree_map(collect_impls, (args, kwargs))
        # proper aliasing/metadata relationship between outputs and inputs will
        # not be set up, bc of conversion to cpu, error on reused impls

        def throw_on_reused_impls(e):
            if e in tensor_impls:
                raise orig_not_implemented_exception

        tree_map(throw_on_reused_impls, r)

    # we're only converting these to MetaTensors now, not Fake Tensors,
    # and the cpu inputs should be temporary. just convert outputs to meta
    # and continue
    return tree_map(MetaConverter(), r)
=======
            return self.from_meta_and_device(fake_mode, t, device)
>>>>>>> 9c5cc2c9

op_handlers = []

def register_op_handler(run_handler_check: Union[Callable[[OpOverload], bool], OpOverload]):
    def handler_decorater(op_handler):
        global op_handlers
        if isinstance(run_handler_check, OpOverload):
            op_handlers.append((lambda func: func == run_handler_check, op_handler))
        else:
            op_handlers.append((run_handler_check, op_handler))

        return op_handler

    return handler_decorater

# This classes virtualizes .device() calls, need to short-circuit
# it insteead of calling device again or we would keep on recurring
# NB: register this first, since device will be called frequently
@register_op_handler(torch.ops.prim.device.default)
def device_op(cls_or_mode_instance, func, types, args, kwargs, run_function, converter):
    assert len(args) == 1 and isinstance(args[0], FakeTensor)
    return args[0].fake_device


# _to_copy fails when run with FakeTensors to cuda device
# TODO: debug
@register_op_handler(torch.ops.aten._to_copy.default)
def to_copy(cls_or_mode_instance, func, types, args, kwargs, run_function, converter):
    _, new_kwargs = normalize_function(
        func, args=args, kwargs=kwargs, normalize_to_only_use_kwargs=True
    )
    out_device = new_kwargs.pop("device", new_kwargs["input"].device)
    with no_dispatch():
        input = new_kwargs.pop("input").to("meta")
        return FakeTensor(
            torch.ops.aten._to_copy(input, **new_kwargs), out_device
        )

@register_op_handler(lambda func: _is_tensor_constructor(func) or func in _like_tensor_constructors)
def contructors(cls_or_mode_instance, func, types, args, kwargs, run_function, converter):
    assert func not in _non_kwarg_device_constructors
    _, new_kwargs = normalize_function(
        func, args=args, kwargs=kwargs, normalize_to_only_use_kwargs=True
    )
    if func in _like_tensor_constructors:
        default_device = new_kwargs["input"].device
        # TODO: file issue
        args = (new_kwargs.pop("input"),)
    else:
        # cpu is default device if none is specified
        default_device = torch.device("cpu")
        args = ()

    out_device = new_kwargs.pop("device", default_device)
    new_kwargs["device"] = torch.device("meta")
    r = run_function(func, types, args, new_kwargs)
    return FakeTensor(r, out_device)

@register_op_handler(lambda func: func in (aten.to.prim_Device, aten.to.device))
def non_kwarg_to(cls_or_mode_instance, func, types, args, kwargs, run_function, converter):
    _, new_kwargs = normalize_function(func, args, kwargs, normalize_to_only_use_kwargs=True)
    input_device = new_kwargs["device"]
    out_device = input_device if input_device else new_kwargs["input"].device
    new_kwargs["device"] = torch.device("meta")
    r = run_function(func, types, (), new_kwargs)
    return converter(r, out_device)

# Dont default to default device handling,
# since the device of `the_template` is ignored
@register_op_handler(aten.resize_as_.default)
def resize_as_(cls_or_mode_instance, func, types, args, kwargs, run_function, converter):
    return run_function(func, types, args, kwargs)

# Meta tensors give you the ability to run PyTorch code without having to
# actually do computation through tensors allocated on a `meta` device.
# Because the device is `meta`, meta tensors do not model device propagation.
# FakeTensor extends MetaTensors to also carry an additional `fake_device`
# which tracks devices that would have been used.

<<<<<<< HEAD
def torch_dispatch_impl(cls_or_mode_instance, func, types, args, kwargs, run_function):
    kwargs = kwargs if kwargs else {}
    in_fake_mode = isinstance(cls_or_mode_instance, FakeTensorMode)
    converter = cls_or_mode_instance.fake_tensor_converter if in_fake_mode else FakeTensorConverter()

    # if we are in the dispatch mode, we will enter this function even if the inputs
    # are not FakeTensors. For now, throw if any non-Fake Tensor inputs
    # and just support constructors. TODO: extend more broadly
    if in_fake_mode:
        conversion_made = False

        def check_non_fake_tensor(x):
            nonlocal conversion_made
            conversion_made = conversion_made or (isinstance(x, torch.Tensor) and not isinstance(x, FakeTensor))

        tree_map(check_non_fake_tensor, args)
        tree_map(check_non_fake_tensor, kwargs)

        if conversion_made:
            raise Exception(
                "Invoking operators with non-Fake Tensor inputs in FakeTensorMode is not yet supported. "
                f"Please convert all Tensors to FakeTensors first. Found in {func}"
            )

    for run_op_handler_check, op_handler in op_handlers:
        if run_op_handler_check(func):
            return op_handler(cls_or_mode_instance, func, types, args, kwargs, run_function, converter)

    try:
        r = run_function(func, types, args, kwargs)
    except NotImplementedError as not_implemented_error:
        if not cpu_fallback_enabled:
            raise not_implemented_error
        r = run_cpu_fallback(func, args, kwargs, not_implemented_error)

    # TODO: handle non-kwarg devices
    assert func not in _device_not_kwarg_ops, f"NYI: {func}"

    def wrap(e, device=None):
        if isinstance(e, torch.Tensor) and not isinstance(e, FakeTensor):
            return converter(e, device)
        else:
            return e

    # if device is specified, use that
    if kwargs.get("device", None):
        return tree_map(partial(wrap, device=kwargs["device"]), r)

    common_device = FakeTensor._find_common_device(func, args, kwargs)

    return tree_map(partial(wrap, device=common_device), r)


=======
>>>>>>> 9c5cc2c9
class FakeTensor(torch.Tensor):
    fake_device: torch.device
    fake_mode: "FakeTensorMode"

    @staticmethod
    def __new__(cls, fake_mode, elem, device):
        return torch.Tensor._make_subclass(
            cls, elem, elem.requires_grad, dispatch_device=True
        )

    def __init__(self, fake_mode, elem, device: Union[torch.device, str]):
        # elem does not need to be recorded, because FakeTensor *is a* elem
        assert elem.device.type == "meta"
        device = device if isinstance(device, torch.device) else torch.device(device)
        assert device.type != "meta"
        self.fake_device = device
        self.fake_mode = fake_mode

    @staticmethod
    def from_tensor(t, fake_mode):
        existing_device = t.device
        return FakeTensor(fake_mode, t.to(device="meta"), existing_device)

    # TODO: resolve error in default __repr__
    def __repr__(self):
        return f"FakeTensor({self.fake_device})"

    @classmethod
    def __torch_dispatch__(cls, func, types, args=(), kwargs=None):
        # need to handle here to avoid infinite recursion
        if func == torch.ops.prim.device.default:
            assert len(args) == 1 and isinstance(args[0], FakeTensor)
            return args[0].fake_device

        fake_mode = None
        for arg in itertools.chain(tree_flatten(args)[0], tree_flatten(kwargs)[0]):
            if isinstance(arg, FakeTensor):
                if fake_mode is None:
                    fake_mode = arg.fake_mode
                else:
                    assert fake_mode is arg.fake_mode, "Mixing modes NYI"

        with enable_torch_dispatch_mode(fake_mode):
            return func(*args, **kwargs)

    @staticmethod
    def _find_common_device(func, args, kwargs):
        # cpu - zero-dim tensors can be called in cuda kernels,
        # so overwrite the common_device if it the only existing
        # device comes from a cpu zero-dim tensor
        common_device = None
        is_cpu_zero_dim = None

        def cpu_zero_dim(t):
            return t.device.type == "cpu" and t.dim() == 0

        def merge_devices(t):
            nonlocal common_device
            nonlocal is_cpu_zero_dim
            if not isinstance(t, FakeTensor):
                return

            if common_device is None:
                common_device = t.device
                is_cpu_zero_dim = cpu_zero_dim(t)
                return

            t_is_cpu_zero_dim = cpu_zero_dim(t)
            if t.device == common_device:
                if is_cpu_zero_dim:
                    is_cpu_zero_dim = t_is_cpu_zero_dim
                return

            # mismatching devices !
            # if current tensor is cpu 0 dim, defer to existing device
            if t_is_cpu_zero_dim:
                return

            # current device is from cpu 0 dim tensor, overwrite
            if is_cpu_zero_dim:
                common_device = t.device
                is_cpu_zero_dim = t_is_cpu_zero_dim
                return

            # mismatching devices of non-zero dim tensors, throw
            # This might be valid behavior and need to be explicitly modeled, e.g. reshape_as
            raise Exception(
                f"Unhandled FakeTensor Device Propagation for {func}, found two different devices {common_device}, {t.device}"
            )

        tree_map(merge_devices, args)
        tree_map(merge_devices, kwargs)

        assert common_device is not None, f"Could not find common device for {func}"

        return common_device

    __torch_function__ = torch._C._disabled_torch_function_impl


# We keep one instantiation of `fake_tensor_converter` active
# for the duration of `with torch_enable_mode(FakeTensorMode)`.
# This allows accurate storage aliasing across invocation of
# different operators. While this will keep all freshly allocated
# tensors alive during `FakeTensorMode`, there will no be no
# new allocations of Tensors which have non-meta storage so
# memory should not significantly incraese.

class FakeTensorMode(TorchDispatchMode):
    def __init__(self, allow_cpu_fallback=True):
        self.allow_cpu_fallback = allow_cpu_fallback
        self.fake_tensor_converter = FakeTensorConverter()

    def __torch_dispatch__(self, func, types, args=(), kwargs=None):
        kwargs = kwargs if kwargs else {}

        # TODO: apply as no_dispatch decorator
        with no_dispatch():
            converter = self.fake_tensor_converter

            def wrap(e, device=None):
                if isinstance(e, torch.Tensor) and not isinstance(e, FakeTensor):
                    return converter(self, e, device)
                else:
                    return e

            # if we are in the dispatch mode, we will enter this function even if the inputs
            # are not FakeTensors. For now, throw if any non-Fake Tensor inputs
            # and just support constructors. TODO: extend more broadly
            conversion_made = False

            def check_non_fake_tensor(x):
                nonlocal conversion_made
                conversion_made = conversion_made or (isinstance(x, torch.Tensor) and not isinstance(x, FakeTensor))

            tree_map(check_non_fake_tensor, args)
            tree_map(check_non_fake_tensor, kwargs)

            if conversion_made:
                raise Exception(
                    "Invoking operators with non-Fake Tensor inputs in FakeTensorMode is not yet supported. "
                    f"Please convert all Tensors to FakeTensors first. Found in {func}"
                )

            # _to_copy fails when run with FakeTensors to cuda device
            # TODO: debug
            if func == torch.ops.aten._to_copy.default:
                _, new_kwargs = normalize_function(
                    func, args=args, kwargs=kwargs, normalize_to_only_use_kwargs=True
                )

                out_device = new_kwargs.pop("device", new_kwargs["input"].device)
                with no_dispatch():
                    input = new_kwargs.pop("input").to("meta")
                    return FakeTensor(
                        self, torch.ops.aten._to_copy(input, **new_kwargs), out_device
                    )

            if _is_tensor_constructor(func) or func in _like_tensor_constructors:
                assert func not in _non_kwarg_device_constructors
                _, new_kwargs = normalize_function(
                    func, args=args, kwargs=kwargs, normalize_to_only_use_kwargs=True
                )
                if func in _like_tensor_constructors:
                    default_device = new_kwargs["input"].device
                    # TODO: file issue
                    args = (new_kwargs.pop("input"),)
                else:
                    # cpu is default device if none is specified
                    default_device = torch.device("cpu")
                    args = ()
                out_device = new_kwargs.pop("device", default_device)
                new_kwargs["device"] = torch.device("meta")
                r = func(*args, **new_kwargs)
                return FakeTensor(self, r, out_device)

            if func in (aten.to.prim_Device, aten.to.device):
                _, new_kwargs = normalize_function(func, args, kwargs, normalize_to_only_use_kwargs=True)
                input_device = new_kwargs["device"]
                out_device = input_device if input_device else new_kwargs["input"].device
                new_kwargs["device"] = torch.device("meta")
                r = func(*args, **new_kwargs)
                return converter(self, r, out_device)

            try:
                r = func(*args, **kwargs)
            except NotImplementedError as not_implemented_error:
                if not self.allow_cpu_fallback:
                    raise not_implemented_error
                r = run_cpu_fallback(func, args, kwargs, not_implemented_error)

            # TODO: handle non-kwarg devices
            assert func not in _device_not_kwarg_ops, f"NYI: {func}"

            # if device is specified, use that
            if kwargs.get("device", None):
                return tree_map(partial(wrap, device=kwargs["device"]), r)

            # operators which copy size from another tensor do not
            # also take device from the size tensor
            # other size_as operators are not builtin operators
            if func == aten.resize_as_.default:
                _, new_kwargs = normalize_function(
                    func, args=args, kwargs=kwargs, normalize_to_only_use_kwargs=True
                )
                # device of the input is returned
                return tree_map(partial(wrap, device=new_kwargs["input"].device), r)

            common_device = FakeTensor._find_common_device(func, args, kwargs)

            return tree_map(partial(wrap, device=common_device), r)

    def from_tensor(self, tensor):
        with no_dispatch():
            return self.fake_tensor_converter(self, tensor)


def run_cpu_fallback(func, args, kwargs, orig_not_implemented_exception):
    with no_dispatch():
        def to_cpu(e):
            if isinstance(e, FakeTensor):
                return torch.zeros_like(e, device="cpu")
            return e
        try:
            args = tree_map(to_cpu, args)
            kwargs = tree_map(to_cpu, kwargs)
            r = func(*args , **kwargs)
        except Exception as new_exception:
            raise orig_not_implemented_exception from new_exception

        tensor_impls = set()
        storages = set()

        for e in tree_flatten((args, kwargs))[0]:
            if isinstance(e, torch.Tensor):
                tensor_impls.add(e)
                storages.add(e.storage()._cdata)

        # TODO: also check metadata change on inputs
        # proper aliasing/metadata relationship between outputs and inputs will
        # not be set up, bc of conversion to cpu, error on reused impls
        for e in tree_flatten(r)[0]:
            if e in tensor_impls or (isinstance(e, torch.Tensor) and e.storage()._cdata in storages):
                raise orig_not_implemented_exception

    # we're only converting these to MetaTensors now, not Fake Tensors,
    # and the cpu inputs should be temporary. just convert outputs to meta
    # and continue
    return tree_map(MetaConverter(), r)<|MERGE_RESOLUTION|>--- conflicted
+++ resolved
@@ -102,87 +102,24 @@
         if t.device.type != 'meta':
             return self.from_real_tensor(fake_mode, t)
         else:
-<<<<<<< HEAD
-            return self.from_meta_and_device(t, device)
-
-
-
-def run_cpu_fallback(func, args, kwargs, orig_not_implemented_exception):
-    with no_dispatch():
-        def to_cpu(e):
-            if isinstance(e, FakeTensor):
-                return torch.zeros_like(e, device="cpu")
-            return e
-        try:
-            args = tree_map(to_cpu, args)
-            kwargs = tree_map(to_cpu, kwargs)
-            r = func(*args , **kwargs)
-        except Exception:
-            # original error more orinformative
-            raise orig_not_implemented_exception
-        tensor_impls = set()
-
-        def collect_impls(e):
-            if isinstance(e, torch.Tensor):
-                tensor_impls.add(e)
-
-        tree_map(collect_impls, (args, kwargs))
-        # proper aliasing/metadata relationship between outputs and inputs will
-        # not be set up, bc of conversion to cpu, error on reused impls
-
-        def throw_on_reused_impls(e):
-            if e in tensor_impls:
-                raise orig_not_implemented_exception
-
-        tree_map(throw_on_reused_impls, r)
-
-    # we're only converting these to MetaTensors now, not Fake Tensors,
-    # and the cpu inputs should be temporary. just convert outputs to meta
-    # and continue
-    return tree_map(MetaConverter(), r)
-=======
             return self.from_meta_and_device(fake_mode, t, device)
->>>>>>> 9c5cc2c9
-
-op_handlers = []
-
-def register_op_handler(run_handler_check: Union[Callable[[OpOverload], bool], OpOverload]):
-    def handler_decorater(op_handler):
-        global op_handlers
-        if isinstance(run_handler_check, OpOverload):
-            op_handlers.append((lambda func: func == run_handler_check, op_handler))
+
+op_implementations = []
+
+def register_op_impl(run_impl_check: Union[Callable[[OpOverload], bool], OpOverload]):
+    def impl_decorator(op_impl):
+        global op_implementations
+        if isinstance(run_impl_check, OpOverload):
+            op_implementations.append((lambda func: func == run_impl_check, op_impl))
         else:
-            op_handlers.append((run_handler_check, op_handler))
-
-        return op_handler
-
-    return handler_decorater
-
-# This classes virtualizes .device() calls, need to short-circuit
-# it insteead of calling device again or we would keep on recurring
-# NB: register this first, since device will be called frequently
-@register_op_handler(torch.ops.prim.device.default)
-def device_op(cls_or_mode_instance, func, types, args, kwargs, run_function, converter):
-    assert len(args) == 1 and isinstance(args[0], FakeTensor)
-    return args[0].fake_device
-
-
-# _to_copy fails when run with FakeTensors to cuda device
-# TODO: debug
-@register_op_handler(torch.ops.aten._to_copy.default)
-def to_copy(cls_or_mode_instance, func, types, args, kwargs, run_function, converter):
-    _, new_kwargs = normalize_function(
-        func, args=args, kwargs=kwargs, normalize_to_only_use_kwargs=True
-    )
-    out_device = new_kwargs.pop("device", new_kwargs["input"].device)
-    with no_dispatch():
-        input = new_kwargs.pop("input").to("meta")
-        return FakeTensor(
-            torch.ops.aten._to_copy(input, **new_kwargs), out_device
-        )
-
-@register_op_handler(lambda func: _is_tensor_constructor(func) or func in _like_tensor_constructors)
-def contructors(cls_or_mode_instance, func, types, args, kwargs, run_function, converter):
+            op_implementations.append((run_impl_check, op_impl))
+
+        return op_impl
+
+    return impl_decorator
+
+@register_op_impl(lambda func: _is_tensor_constructor(func) or func in _like_tensor_constructors)
+def contructors(fake_mode, func, *args, **kwargs):
     assert func not in _non_kwarg_device_constructors
     _, new_kwargs = normalize_function(
         func, args=args, kwargs=kwargs, normalize_to_only_use_kwargs=True
@@ -195,26 +132,41 @@
         # cpu is default device if none is specified
         default_device = torch.device("cpu")
         args = ()
-
     out_device = new_kwargs.pop("device", default_device)
     new_kwargs["device"] = torch.device("meta")
-    r = run_function(func, types, args, new_kwargs)
-    return FakeTensor(r, out_device)
-
-@register_op_handler(lambda func: func in (aten.to.prim_Device, aten.to.device))
-def non_kwarg_to(cls_or_mode_instance, func, types, args, kwargs, run_function, converter):
+    r = func(*args, **new_kwargs)
+    return FakeTensor(fake_mode, r, out_device)
+
+@register_op_impl(lambda func: func in (aten.to.prim_Device, aten.to.device))
+def non_kwarg_to(fake_mode, func, *args, **kwargs):
     _, new_kwargs = normalize_function(func, args, kwargs, normalize_to_only_use_kwargs=True)
     input_device = new_kwargs["device"]
     out_device = input_device if input_device else new_kwargs["input"].device
     new_kwargs["device"] = torch.device("meta")
-    r = run_function(func, types, (), new_kwargs)
-    return converter(r, out_device)
+    r = func(*args, **new_kwargs)
+    return fake_mode.fake_tensor_converter(fake_mode, r, out_device)
 
 # Dont default to default device handling,
 # since the device of `the_template` is ignored
-@register_op_handler(aten.resize_as_.default)
-def resize_as_(cls_or_mode_instance, func, types, args, kwargs, run_function, converter):
-    return run_function(func, types, args, kwargs)
+@register_op_impl(aten.resize_as_.default)
+def resize_as_(fake_mode, func, *args, **kwargs):
+    return func(*args, **kwargs)
+
+# _to_copy fails when run with FakeTensors to cuda device
+# TODO: debug
+@register_op_impl(torch.ops.aten._to_copy.default)
+def to_copy(fake_mode, func, *args, **kwargs):
+    _, new_kwargs = normalize_function(
+        func, args=args, kwargs=kwargs, normalize_to_only_use_kwargs=True
+    )
+
+    out_device = new_kwargs.pop("device", new_kwargs["input"].device)
+    with no_dispatch():
+        input = new_kwargs.pop("input").to("meta")
+        return FakeTensor(
+            fake_mode, torch.ops.aten._to_copy(input, **new_kwargs), out_device
+        )
+
 
 # Meta tensors give you the ability to run PyTorch code without having to
 # actually do computation through tensors allocated on a `meta` device.
@@ -222,62 +174,6 @@
 # FakeTensor extends MetaTensors to also carry an additional `fake_device`
 # which tracks devices that would have been used.
 
-<<<<<<< HEAD
-def torch_dispatch_impl(cls_or_mode_instance, func, types, args, kwargs, run_function):
-    kwargs = kwargs if kwargs else {}
-    in_fake_mode = isinstance(cls_or_mode_instance, FakeTensorMode)
-    converter = cls_or_mode_instance.fake_tensor_converter if in_fake_mode else FakeTensorConverter()
-
-    # if we are in the dispatch mode, we will enter this function even if the inputs
-    # are not FakeTensors. For now, throw if any non-Fake Tensor inputs
-    # and just support constructors. TODO: extend more broadly
-    if in_fake_mode:
-        conversion_made = False
-
-        def check_non_fake_tensor(x):
-            nonlocal conversion_made
-            conversion_made = conversion_made or (isinstance(x, torch.Tensor) and not isinstance(x, FakeTensor))
-
-        tree_map(check_non_fake_tensor, args)
-        tree_map(check_non_fake_tensor, kwargs)
-
-        if conversion_made:
-            raise Exception(
-                "Invoking operators with non-Fake Tensor inputs in FakeTensorMode is not yet supported. "
-                f"Please convert all Tensors to FakeTensors first. Found in {func}"
-            )
-
-    for run_op_handler_check, op_handler in op_handlers:
-        if run_op_handler_check(func):
-            return op_handler(cls_or_mode_instance, func, types, args, kwargs, run_function, converter)
-
-    try:
-        r = run_function(func, types, args, kwargs)
-    except NotImplementedError as not_implemented_error:
-        if not cpu_fallback_enabled:
-            raise not_implemented_error
-        r = run_cpu_fallback(func, args, kwargs, not_implemented_error)
-
-    # TODO: handle non-kwarg devices
-    assert func not in _device_not_kwarg_ops, f"NYI: {func}"
-
-    def wrap(e, device=None):
-        if isinstance(e, torch.Tensor) and not isinstance(e, FakeTensor):
-            return converter(e, device)
-        else:
-            return e
-
-    # if device is specified, use that
-    if kwargs.get("device", None):
-        return tree_map(partial(wrap, device=kwargs["device"]), r)
-
-    common_device = FakeTensor._find_common_device(func, args, kwargs)
-
-    return tree_map(partial(wrap, device=common_device), r)
-
-
-=======
->>>>>>> 9c5cc2c9
 class FakeTensor(torch.Tensor):
     fake_device: torch.device
     fake_mode: "FakeTensorMode"
@@ -396,6 +292,7 @@
 
         # TODO: apply as no_dispatch decorator
         with no_dispatch():
+
             converter = self.fake_tensor_converter
 
             def wrap(e, device=None):
@@ -422,45 +319,9 @@
                     f"Please convert all Tensors to FakeTensors first. Found in {func}"
                 )
 
-            # _to_copy fails when run with FakeTensors to cuda device
-            # TODO: debug
-            if func == torch.ops.aten._to_copy.default:
-                _, new_kwargs = normalize_function(
-                    func, args=args, kwargs=kwargs, normalize_to_only_use_kwargs=True
-                )
-
-                out_device = new_kwargs.pop("device", new_kwargs["input"].device)
-                with no_dispatch():
-                    input = new_kwargs.pop("input").to("meta")
-                    return FakeTensor(
-                        self, torch.ops.aten._to_copy(input, **new_kwargs), out_device
-                    )
-
-            if _is_tensor_constructor(func) or func in _like_tensor_constructors:
-                assert func not in _non_kwarg_device_constructors
-                _, new_kwargs = normalize_function(
-                    func, args=args, kwargs=kwargs, normalize_to_only_use_kwargs=True
-                )
-                if func in _like_tensor_constructors:
-                    default_device = new_kwargs["input"].device
-                    # TODO: file issue
-                    args = (new_kwargs.pop("input"),)
-                else:
-                    # cpu is default device if none is specified
-                    default_device = torch.device("cpu")
-                    args = ()
-                out_device = new_kwargs.pop("device", default_device)
-                new_kwargs["device"] = torch.device("meta")
-                r = func(*args, **new_kwargs)
-                return FakeTensor(self, r, out_device)
-
-            if func in (aten.to.prim_Device, aten.to.device):
-                _, new_kwargs = normalize_function(func, args, kwargs, normalize_to_only_use_kwargs=True)
-                input_device = new_kwargs["device"]
-                out_device = input_device if input_device else new_kwargs["input"].device
-                new_kwargs["device"] = torch.device("meta")
-                r = func(*args, **new_kwargs)
-                return converter(self, r, out_device)
+            for run_impl_check, op_impl in op_implementations:
+                if run_impl_check(func):
+                    return op_impl(self, func, *args, **kwargs)
 
             try:
                 r = func(*args, **kwargs)
@@ -475,16 +336,6 @@
             # if device is specified, use that
             if kwargs.get("device", None):
                 return tree_map(partial(wrap, device=kwargs["device"]), r)
-
-            # operators which copy size from another tensor do not
-            # also take device from the size tensor
-            # other size_as operators are not builtin operators
-            if func == aten.resize_as_.default:
-                _, new_kwargs = normalize_function(
-                    func, args=args, kwargs=kwargs, normalize_to_only_use_kwargs=True
-                )
-                # device of the input is returned
-                return tree_map(partial(wrap, device=new_kwargs["input"].device), r)
 
             common_device = FakeTensor._find_common_device(func, args, kwargs)
 
