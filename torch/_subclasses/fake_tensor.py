--- conflicted
+++ resolved
@@ -128,7 +128,8 @@
 
     return impl_decorator
 
-@register_op_impl(lambda func: _is_tensor_constructor(func) or func in _like_tensor_constructors)
+@register_op_impl(lambda func: (_is_tensor_constructor(func) or func in _like_tensor_constructors)
+                  and "prims::" not in func._schema.name)
 def contructors(fake_mode, func, *args, **kwargs):
     assert func not in _non_kwarg_device_constructors
     _, new_kwargs = normalize_function(
@@ -178,6 +179,12 @@
             fake_mode, torch.ops.aten._to_copy(input, **new_kwargs), out_device
         )
 
+# TODO: dont know why this is being dispatched to __torch__function__
+# Dont default to common device handling since this doesnt take in/return tensor
+# TODO: update typo of minium
+@register_op_impl(lambda func: func in (prims.maximum_value.default, prims.minium_value.default))
+def func(fake_mode, func, *args, **kwargs):
+    return func(*args, **kwargs)
 
 # Meta tensors give you the ability to run PyTorch code without having to
 # actually do computation through tensors allocated on a `meta` device.
@@ -329,60 +336,9 @@
                     f"Please convert all Tensors to FakeTensors first. Found in {func}"
                 )
 
-<<<<<<< HEAD
             for run_impl_check, op_impl in op_implementations:
                 if run_impl_check(func):
                     return op_impl(self, func, *args, **kwargs)
-=======
-            # _to_copy fails when run with FakeTensors to cuda device
-            # TODO: debug
-            if func == torch.ops.aten._to_copy.default:
-                _, new_kwargs = normalize_function(
-                    func, args=args, kwargs=kwargs, normalize_to_only_use_kwargs=True
-                )
-
-                out_device = new_kwargs.pop("device", new_kwargs["input"].device)
-                with no_dispatch():
-                    input = new_kwargs.pop("input").to("meta")
-                    return FakeTensor(
-                        self, torch.ops.aten._to_copy(input, **new_kwargs), out_device
-                    )
-
-            # TODO: cleaner prims support
-            if (_is_tensor_constructor(func) or func in _like_tensor_constructors) \
-                    and "prims::" not in func._schema.name:
-                assert func not in _non_kwarg_device_constructors
-                _, new_kwargs = normalize_function(
-                    func, args=args, kwargs=kwargs, normalize_to_only_use_kwargs=True
-                )
-                if func in _like_tensor_constructors:
-                    default_device = new_kwargs["input"].device
-                    # TODO: file issue
-                    args = (new_kwargs.pop("input"),)
-                else:
-                    # cpu is default device if none is specified
-                    default_device = torch.device("cpu")
-                    args = ()
-                out_device = new_kwargs.pop("device")
-                out_device = out_device if out_device else default_device
-                new_kwargs["device"] = torch.device("meta")
-                r = func(*args, **new_kwargs)
-                return FakeTensor(self, r, out_device)
-
-            if func in (aten.to.prim_Device, aten.to.device):
-                _, new_kwargs = normalize_function(func, args, kwargs, normalize_to_only_use_kwargs=True)
-                input_device = new_kwargs["device"]
-                out_device = input_device if input_device else new_kwargs["input"].device
-                new_kwargs["device"] = torch.device("meta")
-                r = func(*args, **new_kwargs)
-                return converter(self, r, out_device)
->>>>>>> f6d6d9f9
-
-            # TODO: dont know why this is being dispatched to __torch__function__
-            # Dont default to common device handling since this doesnt take in/return tensor
-            # TODO: update typo of minium
-            if func in (prims.maximum_value.default, prims.minium_value.default):
-                return func(*args, **kwargs)
 
             try:
                 r = func(*args, **kwargs)
