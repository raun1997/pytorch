import torch

from torch.utils._pytree import tree_map, tree_flatten
from functools import partial
from torch.fx.operator_schemas import normalize_function
from torch.utils._mode_utils import no_dispatch
from torch._subclasses.meta_utils import MetaConverter
from typing import Union
from torch._ops import OpOverload
from torch.utils._python_dispatch import TorchDispatchMode, enable_torch_dispatch_mode
import weakref
import functools
<<<<<<< HEAD
import contextlib
=======
import itertools
>>>>>>> 535c7012

aten = torch.ops.aten

_device_not_kwarg_ops = (
    aten._resize_output_.default,
    aten.nested_tensor.default,
    aten.pin_memory.default,
    aten.is_pinned.default,
    aten.to.device,
    aten.to.prim_Device,
    aten._pin_memory.default,
    aten._resize_output.functional,
    aten._resize_output.out,
)

# this op is never actually used
_non_kwarg_device_constructors = (torch.ops.aten._list_to_tensor,)

def contains_tensor_types(type):
    tensor_type = torch._C.TensorType.get()
    return type.isSubtypeOf(tensor_type) or any(
        contains_tensor_types(e) for e in type.containedTypes()
    )

_like_tensor_constructors = (
    aten.empty_like.default,
    aten.full_like.default,
    aten.ones_like.default,
    aten.rand_like.default,
    aten.randn_like.default,
    aten.randint_like.default,
    aten.randint_like.low_dtype,
    aten.randn_like.default,
    aten.zeros_like.default,
)

@functools.lru_cache(None)
def _is_tensor_constructor(func: OpOverload):
    assert isinstance(func, OpOverload)
    schema = func._schema
    if any(contains_tensor_types(arg.type) for arg in schema.arguments):
        return False
    # TODO: no real reason to restrict multiple outputs
    return (
        len(schema.returns) == 1 and schema.returns[0].type is torch._C.TensorType.get()
    )

<<<<<<< HEAD
cpu_fallback_enabled = False

@contextlib.contextmanager
def enable_cpu_fallback(enable_cpu_fallback: bool):
    global cpu_fallback_enabled
    orig = cpu_fallback_enabled
    cpu_fallback_enabled = enable_cpu_fallback
    try:
        yield
    finally:
        cpu_fallback_enabled = orig

=======
>>>>>>> 535c7012
# Similar to `MetaConverter`, this is a class for converting
# multiple tensors into fake tensors which share the same view/storage
# structure. Like `MetaConverter`, it will keep alive all
# tensors that are converted to FakeTensors.
class FakeTensorConverter(object):
    tensor_memo: weakref.WeakValueDictionary
    meta_converter: MetaConverter

    def __init__(self):
        # FakeTensors store the FakeTensorMode which in turn stores a
        # FakeTensor, so we need to hold a weak reference to the FakeTensor
        # otherwise we would induce a circular reference
        self.tensor_memo = weakref.WeakValueDictionary()
        self.meta_converter = MetaConverter()

    def _get_memo(self, t):
        if t in self.tensor_memo:
            out = self.tensor_memo[t]
            out._fix_weakref()
            return out
        return None

    def from_real_tensor(self, fake_mode, t):
        if self._get_memo(t) is not None:
            return self.tensor_memo[t]
        existing_device = t.device
        out = FakeTensor(fake_mode, self.meta_converter(t), existing_device)
        self.tensor_memo[t] = out
        return out

    def from_meta_and_device(self, fake_mode, t, device):
        if self._get_memo(t) is not None:
            return self.tensor_memo[t]
        out = FakeTensor(fake_mode, t, device)
        self.tensor_memo[t] = out
        return out

    def __call__(self, fake_mode, t, device=None):
        assert t.device.type != 'meta' or device is not None
        if t.device.type != 'meta':
            return self.from_real_tensor(fake_mode, t)
        else:
            return self.from_meta_and_device(fake_mode, t, device)

def run_cpu_fallback(func, args, kwargs, orig_not_implemented_exception):
    with no_dispatch():
        def to_cpu(e):
            if isinstance(e, FakeTensor):
                return torch.zeros_like(e, device="cpu")
            return e
        try:
            args = tree_map(to_cpu, args)
            kwargs = tree_map(to_cpu, kwargs)
            r = func(*args , **kwargs)
        except Exception:
            # original error more orinformative
            raise orig_not_implemented_exception
        tensor_impls = set()

        def collect_impls(e):
            if isinstance(e, torch.Tensor):
                tensor_impls.add(e)

        tree_map(collect_impls, (args, kwargs))
        # proper aliasing/metadata relationship between outputs and inputs will
        # not be set up, bc of conversion to cpu, error on reused impls

        def throw_on_reused_impls(e):
            if e in tensor_impls:
                raise orig_not_implemented_exception

        tree_map(throw_on_reused_impls, r)

    # we're only converting these to MetaTensors now, not Fake Tensors,
    # and the cpu inputs should be temporary. just convert outputs to meta
    # and continue
    return tree_map(MetaConverter(), r)

# Meta tensors give you the ability to run PyTorch code without having to
# actually do computation through tensors allocated on a `meta` device.
# Because the device is `meta`, meta tensors do not model device propagation.
# FakeTensor extends MetaTensors to also carry an additional `fake_device`
# which tracks devices that would have been used.

<<<<<<< HEAD
def torch_dispatch_impl(cls_or_mode_instance, func, types, args, kwargs, run_function):
    kwargs = kwargs if kwargs else {}
    in_fake_mode = isinstance(cls_or_mode_instance, FakeTensorMode)
    converter = cls_or_mode_instance.fake_tensor_converter if in_fake_mode else FakeTensorConverter()

    # This classes virtualizes .device() calls, need to short-circuit
    # it instead of calling device again or we would keep on recurring
    if func == torch.ops.prim.device.default:
        assert len(args) == 1 and isinstance(args[0], FakeTensor)
        return args[0].fake_device

    def wrap(e, device=None, converter_fn=None):
        converter_fn = converter if converter_fn is None else converter_fn
        if isinstance(e, torch.Tensor) and not isinstance(e, FakeTensor):
            return converter_fn(e, device)
        else:
            return e

    # if we are in the dispatch mode, we will enter this function even if the inputs
    # are not FakeTensors. For now, throw if any non-Fake Tensor inputs
    # and just support constructors. TODO: extend more broadly
    if isinstance(cls_or_mode_instance, FakeTensorMode):
        conversion_made = False

        def check_non_fake_tensor(x):
            nonlocal conversion_made
            conversion_made = conversion_made or (isinstance(x, torch.Tensor) and not isinstance(x, FakeTensor))

        tree_map(check_non_fake_tensor, args)
        tree_map(check_non_fake_tensor, kwargs)

        if conversion_made:
            raise Exception(
                "Invoking operators with non-Fake Tensor inputs in FakeTensorMode is not yet supported. "
                f"Please convert all Tensors to FakeTensors first. Found in {func}"
            )

    # _to_copy fails when run with FakeTensors to cuda device
    # TODO: debug
    if func == torch.ops.aten._to_copy.default:
        _, new_kwargs = normalize_function(
            func, args=args, kwargs=kwargs, normalize_to_only_use_kwargs=True
        )
        out_device = new_kwargs.pop("device", new_kwargs["input"].device)
        with no_dispatch():
            input = new_kwargs.pop("input").to("meta")
            return FakeTensor(
                torch.ops.aten._to_copy(input, **new_kwargs), out_device
            )

    if _is_tensor_constructor(func) or func in _like_tensor_constructors:
        assert func not in _non_kwarg_device_constructors
        _, new_kwargs = normalize_function(
            func, args=args, kwargs=kwargs, normalize_to_only_use_kwargs=True
        )
        if func in _like_tensor_constructors:
            default_device = new_kwargs["input"].device
            # TODO: file issue
            args = (new_kwargs.pop("input"),)
        else:
            # cpu is default device if none is specified
            default_device = torch.device("cpu")
            args = ()

        out_device = new_kwargs.pop("device", default_device)
        new_kwargs["device"] = torch.device("meta")
        r = run_function(func, types, args, new_kwargs)
        return FakeTensor(r, out_device)

    if func in (aten.to.prim_Device, aten.to.device):
        _, new_kwargs = normalize_function(func, args, kwargs, normalize_to_only_use_kwargs=True)
        input_device = new_kwargs["device"]
        out_device = input_device if input_device else new_kwargs["input"].device
        new_kwargs["device"] = torch.device("meta")
        r = run_function(func, types, (), new_kwargs)
        return converter(r, out_device)

    try:
        r = run_function(func, types, args, kwargs)
    except NotImplementedError as not_implemented_error:
        if not cpu_fallback_enabled:
            raise not_implemented_error
        r = run_cpu_fallback(func, args, kwargs, not_implemented_error)

    # TODO: handle non-kwarg devices
    assert func not in _device_not_kwarg_ops, f"NYI: {func}"

    # if device is specified, use that
    if kwargs.get("device", None):
        return tree_map(partial(wrap, device=kwargs["device"]), r)

    # operators which copy size from another tensor do not
    # also take device from the size tensor
    # other size_as operators are not builtin operators
    if func == aten.resize_as_.default:
        _, new_kwargs = normalize_function(
            func, args=args, kwargs=kwargs, normalize_to_only_use_kwargs=True
        )
        # device of the input is returned
        return tree_map(partial(wrap, device=new_kwargs["input"].device), r)

    common_device = FakeTensor._find_common_device(func, args, kwargs)

    return tree_map(partial(wrap, device=common_device), r)


=======
>>>>>>> 535c7012
class FakeTensor(torch.Tensor):
    fake_device: torch.device
    fake_mode: "FakeTensorMode"

    @staticmethod
    def __new__(cls, fake_mode, elem, device):
        return torch.Tensor._make_subclass(
            cls, elem, elem.requires_grad, dispatch_device=True
        )

    def __init__(self, fake_mode, elem, device: Union[torch.device, str]):
        # elem does not need to be recorded, because FakeTensor *is a* elem
        assert elem.device.type == "meta"
        device = device if isinstance(device, torch.device) else torch.device(device)
        assert device.type != "meta"
        self.fake_device = device
        self.fake_mode = fake_mode

    @staticmethod
    def from_tensor(t, fake_mode):
        existing_device = t.device
        return FakeTensor(fake_mode, t.to(device="meta"), existing_device)

    # TODO: resolve error in default __repr__
    def __repr__(self):
        return f"FakeTensor({self.fake_device})"

    @classmethod
    def __torch_dispatch__(cls, func, types, args=(), kwargs=None):
        # need to handle here to avoid infinite recursion
        if func == torch.ops.prim.device.default:
            assert len(args) == 1 and isinstance(args[0], FakeTensor)
            return args[0].fake_device

        fake_mode = None
        for arg in itertools.chain(tree_flatten(args)[0], tree_flatten(kwargs)[0]):
            if isinstance(arg, FakeTensor):
                if fake_mode is None:
                    fake_mode = arg.fake_mode
                else:
                    assert fake_mode is arg.fake_mode, "Mixing modes NYI"

        with enable_torch_dispatch_mode(fake_mode):
            return func(*args, **kwargs)

    @staticmethod
    def _find_common_device(func, args, kwargs):
        # cpu - zero-dim tensors can be called in cuda kernels,
        # so overwrite the common_device if it the only existing
        # device comes from a cpu zero-dim tensor
        common_device = None
        is_cpu_zero_dim = None

        def cpu_zero_dim(t):
            return t.device.type == "cpu" and t.dim() == 0

        def merge_devices(t):
            nonlocal common_device
            nonlocal is_cpu_zero_dim
            if not isinstance(t, FakeTensor):
                return

            if common_device is None:
                common_device = t.device
                is_cpu_zero_dim = cpu_zero_dim(t)
                return

            t_is_cpu_zero_dim = cpu_zero_dim(t)
            if t.device == common_device:
                if is_cpu_zero_dim:
                    is_cpu_zero_dim = t_is_cpu_zero_dim
                return

            # mismatching devices !
            # if current tensor is cpu 0 dim, defer to existing device
            if t_is_cpu_zero_dim:
                return

            # current device is from cpu 0 dim tensor, overwrite
            if is_cpu_zero_dim:
                common_device = t.device
                is_cpu_zero_dim = t_is_cpu_zero_dim
                return

            # mismatching devices of non-zero dim tensors, throw
            # This might be valid behavior and need to be explicitly modeled, e.g. reshape_as
            raise Exception(
                f"Unhandled FakeTensor Device Propagation for {func}, found two different devices {common_device}, {t.device}"
            )

        tree_map(merge_devices, args)
        tree_map(merge_devices, kwargs)

        assert common_device is not None, f"Could not find common device for {func}"

        return common_device

    __torch_function__ = torch._C._disabled_torch_function_impl


# We keep one instantiation of `fake_tensor_converter` active
# for the duration of `with torch_enable_mode(FakeTensorMode)`.
# This allows accurate storage aliasing across invocation of
# different operators. While this will keep all freshly allocated
# tensors alive during `FakeTensorMode`, there will no be no
# new allocations of Tensors which have non-meta storage so
# memory should not significantly incraese.

class FakeTensorMode(TorchDispatchMode):
    def __init__(self):
        self.fake_tensor_converter = FakeTensorConverter()

    def __torch_dispatch__(self, func, types, args=(), kwargs=None):
        kwargs = kwargs if kwargs else {}

        # TODO: apply as no_dispatch decorator
        with no_dispatch():
            converter = self.fake_tensor_converter

            def wrap(e, device=None):
                if isinstance(e, torch.Tensor) and not isinstance(e, FakeTensor):
                    return converter(self, e, device)
                else:
                    return e

            # if we are in the dispatch mode, we will enter this function even if the inputs
            # are not FakeTensors. For now, throw if any non-Fake Tensor inputs
            # and just support constructors. TODO: extend more broadly
            conversion_made = False

            def check_non_fake_tensor(x):
                nonlocal conversion_made
                conversion_made = conversion_made or (isinstance(x, torch.Tensor) and not isinstance(x, FakeTensor))

            tree_map(check_non_fake_tensor, args)
            tree_map(check_non_fake_tensor, kwargs)

            if conversion_made:
                raise Exception(
                    "Invoking operators with non-Fake Tensor inputs in FakeTensorMode is not yet supported. "
                    f"Please convert all Tensors to FakeTensors first. Found in {func}"
                )

            # _to_copy fails when run with FakeTensors to cuda device
            # TODO: debug
            if func == torch.ops.aten._to_copy.default:
                _, new_kwargs = normalize_function(
                    func, args=args, kwargs=kwargs, normalize_to_only_use_kwargs=True
                )

                out_device = new_kwargs.pop("device", new_kwargs["input"].device)
                with no_dispatch():
                    input = new_kwargs.pop("input").to("meta")
                    return FakeTensor(
                        self, torch.ops.aten._to_copy(input, **new_kwargs), out_device
                    )

            if _is_tensor_constructor(func) or func in _like_tensor_constructors:
                assert func not in _non_kwarg_device_constructors
                _, new_kwargs = normalize_function(
                    func, args=args, kwargs=kwargs, normalize_to_only_use_kwargs=True
                )
                if func in _like_tensor_constructors:
                    default_device = new_kwargs["input"].device
                    # TODO: file issue
                    args = (new_kwargs.pop("input"),)
                else:
                    # cpu is default device if none is specified
                    default_device = torch.device("cpu")
                    args = ()
                out_device = new_kwargs.pop("device", default_device)
                new_kwargs["device"] = torch.device("meta")
                r = func(*args, **new_kwargs)
                return FakeTensor(self, r, out_device)

            if func in (aten.to.prim_Device, aten.to.device):
                _, new_kwargs = normalize_function(func, args, kwargs, normalize_to_only_use_kwargs=True)
                input_device = new_kwargs["device"]
                out_device = input_device if input_device else new_kwargs["input"].device
                new_kwargs["device"] = torch.device("meta")
                r = func(*args, **new_kwargs)
                return converter(self, r, out_device)

            r = func(*args, **kwargs)

            # TODO: handle non-kwarg devices
            assert func not in _device_not_kwarg_ops, f"NYI: {func}"

            # if device is specified, use that
            if kwargs.get("device", None):
                return tree_map(partial(wrap, device=kwargs["device"]), r)

            # operators which copy size from another tensor do not
            # also take device from the size tensor
            # other size_as operators are not builtin operators
            if func == aten.resize_as_.default:
                _, new_kwargs = normalize_function(
                    func, args=args, kwargs=kwargs, normalize_to_only_use_kwargs=True
                )
                # device of the input is returned
                return tree_map(partial(wrap, device=new_kwargs["input"].device), r)

            common_device = FakeTensor._find_common_device(func, args, kwargs)

            return tree_map(partial(wrap, device=common_device), r)

    def from_tensor(self, tensor):
        with no_dispatch():
            return self.fake_tensor_converter(self, tensor)<|MERGE_RESOLUTION|>--- conflicted
+++ resolved
@@ -10,11 +10,8 @@
 from torch.utils._python_dispatch import TorchDispatchMode, enable_torch_dispatch_mode
 import weakref
 import functools
-<<<<<<< HEAD
+import itertools
 import contextlib
-=======
-import itertools
->>>>>>> 535c7012
 
 aten = torch.ops.aten
 
@@ -62,21 +59,6 @@
         len(schema.returns) == 1 and schema.returns[0].type is torch._C.TensorType.get()
     )
 
-<<<<<<< HEAD
-cpu_fallback_enabled = False
-
-@contextlib.contextmanager
-def enable_cpu_fallback(enable_cpu_fallback: bool):
-    global cpu_fallback_enabled
-    orig = cpu_fallback_enabled
-    cpu_fallback_enabled = enable_cpu_fallback
-    try:
-        yield
-    finally:
-        cpu_fallback_enabled = orig
-
-=======
->>>>>>> 535c7012
 # Similar to `MetaConverter`, this is a class for converting
 # multiple tensors into fake tensors which share the same view/storage
 # structure. Like `MetaConverter`, it will keep alive all
@@ -121,155 +103,12 @@
         else:
             return self.from_meta_and_device(fake_mode, t, device)
 
-def run_cpu_fallback(func, args, kwargs, orig_not_implemented_exception):
-    with no_dispatch():
-        def to_cpu(e):
-            if isinstance(e, FakeTensor):
-                return torch.zeros_like(e, device="cpu")
-            return e
-        try:
-            args = tree_map(to_cpu, args)
-            kwargs = tree_map(to_cpu, kwargs)
-            r = func(*args , **kwargs)
-        except Exception:
-            # original error more orinformative
-            raise orig_not_implemented_exception
-        tensor_impls = set()
-
-        def collect_impls(e):
-            if isinstance(e, torch.Tensor):
-                tensor_impls.add(e)
-
-        tree_map(collect_impls, (args, kwargs))
-        # proper aliasing/metadata relationship between outputs and inputs will
-        # not be set up, bc of conversion to cpu, error on reused impls
-
-        def throw_on_reused_impls(e):
-            if e in tensor_impls:
-                raise orig_not_implemented_exception
-
-        tree_map(throw_on_reused_impls, r)
-
-    # we're only converting these to MetaTensors now, not Fake Tensors,
-    # and the cpu inputs should be temporary. just convert outputs to meta
-    # and continue
-    return tree_map(MetaConverter(), r)
-
 # Meta tensors give you the ability to run PyTorch code without having to
 # actually do computation through tensors allocated on a `meta` device.
 # Because the device is `meta`, meta tensors do not model device propagation.
 # FakeTensor extends MetaTensors to also carry an additional `fake_device`
 # which tracks devices that would have been used.
 
-<<<<<<< HEAD
-def torch_dispatch_impl(cls_or_mode_instance, func, types, args, kwargs, run_function):
-    kwargs = kwargs if kwargs else {}
-    in_fake_mode = isinstance(cls_or_mode_instance, FakeTensorMode)
-    converter = cls_or_mode_instance.fake_tensor_converter if in_fake_mode else FakeTensorConverter()
-
-    # This classes virtualizes .device() calls, need to short-circuit
-    # it instead of calling device again or we would keep on recurring
-    if func == torch.ops.prim.device.default:
-        assert len(args) == 1 and isinstance(args[0], FakeTensor)
-        return args[0].fake_device
-
-    def wrap(e, device=None, converter_fn=None):
-        converter_fn = converter if converter_fn is None else converter_fn
-        if isinstance(e, torch.Tensor) and not isinstance(e, FakeTensor):
-            return converter_fn(e, device)
-        else:
-            return e
-
-    # if we are in the dispatch mode, we will enter this function even if the inputs
-    # are not FakeTensors. For now, throw if any non-Fake Tensor inputs
-    # and just support constructors. TODO: extend more broadly
-    if isinstance(cls_or_mode_instance, FakeTensorMode):
-        conversion_made = False
-
-        def check_non_fake_tensor(x):
-            nonlocal conversion_made
-            conversion_made = conversion_made or (isinstance(x, torch.Tensor) and not isinstance(x, FakeTensor))
-
-        tree_map(check_non_fake_tensor, args)
-        tree_map(check_non_fake_tensor, kwargs)
-
-        if conversion_made:
-            raise Exception(
-                "Invoking operators with non-Fake Tensor inputs in FakeTensorMode is not yet supported. "
-                f"Please convert all Tensors to FakeTensors first. Found in {func}"
-            )
-
-    # _to_copy fails when run with FakeTensors to cuda device
-    # TODO: debug
-    if func == torch.ops.aten._to_copy.default:
-        _, new_kwargs = normalize_function(
-            func, args=args, kwargs=kwargs, normalize_to_only_use_kwargs=True
-        )
-        out_device = new_kwargs.pop("device", new_kwargs["input"].device)
-        with no_dispatch():
-            input = new_kwargs.pop("input").to("meta")
-            return FakeTensor(
-                torch.ops.aten._to_copy(input, **new_kwargs), out_device
-            )
-
-    if _is_tensor_constructor(func) or func in _like_tensor_constructors:
-        assert func not in _non_kwarg_device_constructors
-        _, new_kwargs = normalize_function(
-            func, args=args, kwargs=kwargs, normalize_to_only_use_kwargs=True
-        )
-        if func in _like_tensor_constructors:
-            default_device = new_kwargs["input"].device
-            # TODO: file issue
-            args = (new_kwargs.pop("input"),)
-        else:
-            # cpu is default device if none is specified
-            default_device = torch.device("cpu")
-            args = ()
-
-        out_device = new_kwargs.pop("device", default_device)
-        new_kwargs["device"] = torch.device("meta")
-        r = run_function(func, types, args, new_kwargs)
-        return FakeTensor(r, out_device)
-
-    if func in (aten.to.prim_Device, aten.to.device):
-        _, new_kwargs = normalize_function(func, args, kwargs, normalize_to_only_use_kwargs=True)
-        input_device = new_kwargs["device"]
-        out_device = input_device if input_device else new_kwargs["input"].device
-        new_kwargs["device"] = torch.device("meta")
-        r = run_function(func, types, (), new_kwargs)
-        return converter(r, out_device)
-
-    try:
-        r = run_function(func, types, args, kwargs)
-    except NotImplementedError as not_implemented_error:
-        if not cpu_fallback_enabled:
-            raise not_implemented_error
-        r = run_cpu_fallback(func, args, kwargs, not_implemented_error)
-
-    # TODO: handle non-kwarg devices
-    assert func not in _device_not_kwarg_ops, f"NYI: {func}"
-
-    # if device is specified, use that
-    if kwargs.get("device", None):
-        return tree_map(partial(wrap, device=kwargs["device"]), r)
-
-    # operators which copy size from another tensor do not
-    # also take device from the size tensor
-    # other size_as operators are not builtin operators
-    if func == aten.resize_as_.default:
-        _, new_kwargs = normalize_function(
-            func, args=args, kwargs=kwargs, normalize_to_only_use_kwargs=True
-        )
-        # device of the input is returned
-        return tree_map(partial(wrap, device=new_kwargs["input"].device), r)
-
-    common_device = FakeTensor._find_common_device(func, args, kwargs)
-
-    return tree_map(partial(wrap, device=common_device), r)
-
-
-=======
->>>>>>> 535c7012
 class FakeTensor(torch.Tensor):
     fake_device: torch.device
     fake_mode: "FakeTensorMode"
@@ -379,7 +218,8 @@
 # memory should not significantly incraese.
 
 class FakeTensorMode(TorchDispatchMode):
-    def __init__(self):
+    def __init__(self, allow_cpu_fallback=True):
+        self.allow_cpu_fallback = allow_cpu_fallback
         self.fake_tensor_converter = FakeTensorConverter()
 
     def __torch_dispatch__(self, func, types, args=(), kwargs=None):
@@ -453,7 +293,12 @@
                 r = func(*args, **new_kwargs)
                 return converter(self, r, out_device)
 
-            r = func(*args, **kwargs)
+            try:
+                r = func(*args, **kwargs)
+            except NotImplementedError as not_implemented_error:
+                if not self.allow_cpu_fallback:
+                    raise not_implemented_error
+                r = run_cpu_fallback(func, args, kwargs, not_implemented_error)
 
             # TODO: handle non-kwarg devices
             assert func not in _device_not_kwarg_ops, f"NYI: {func}"
@@ -478,4 +323,39 @@
 
     def from_tensor(self, tensor):
         with no_dispatch():
-            return self.fake_tensor_converter(self, tensor)+            return self.fake_tensor_converter(self, tensor)
+
+
+def run_cpu_fallback(func, args, kwargs, orig_not_implemented_exception):
+    with no_dispatch():
+        def to_cpu(e):
+            if isinstance(e, FakeTensor):
+                return torch.zeros_like(e, device="cpu")
+            return e
+        try:
+            args = tree_map(to_cpu, args)
+            kwargs = tree_map(to_cpu, kwargs)
+            r = func(*args , **kwargs)
+        except Exception:
+            # original error more informative
+            raise orig_not_implemented_exception
+        
+        tensor_impls = set()
+        storages = set()
+
+        for e in tree_flatten((args, kwargs))[0]:
+            if isinstance(e, torch.Tensor):
+                tensor_impls.add(e)
+                storages.add(e.storage()._cdata)
+
+        # TODO: also check metadata change on inputs
+        # proper aliasing/metadata relationship between outputs and inputs will
+        # not be set up, bc of conversion to cpu, error on reused impls
+        for e in tree_flatten(r)[0]:
+            if e in tensor_impls or (isinstance(e, torch.Tensor) and e.storage()._cdata in storages):
+                raise orig_not_implemented_exception
+
+    # we're only converting these to MetaTensors now, not Fake Tensors,
+    # and the cpu inputs should be temporary. just convert outputs to meta
+    # and continue
+    return tree_map(MetaConverter(), r)