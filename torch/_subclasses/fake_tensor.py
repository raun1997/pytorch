import torch

from torch.utils._pytree import tree_map, tree_flatten
from functools import partial
from torch.fx.operator_schemas import normalize_function
from torch.utils._mode_utils import no_dispatch
from torch._subclasses.meta_utils import MetaConverter
from typing import Union, Callable
from torch._ops import OpOverload
from torch.utils._python_dispatch import TorchDispatchMode, enable_torch_dispatch_mode
import weakref
import functools
import itertools

aten = torch.ops.aten


class ComplexInputException(Exception):
    pass


_device_not_kwarg_ops = (
    aten._resize_output_.default,
    aten.nested_tensor.default,
    aten.pin_memory.default,
    aten.is_pinned.default,
    aten.to.device,
    aten.to.prim_Device,
    aten._pin_memory.default,
    aten._resize_output.functional,
    aten._resize_output.out,
)

# this op is never actually used
_non_kwarg_device_constructors = (torch.ops.aten._list_to_tensor,)


def contains_tensor_types(type):
    tensor_type = torch._C.TensorType.get()
    return type.isSubtypeOf(tensor_type) or any(
        contains_tensor_types(e) for e in type.containedTypes()
    )


_like_tensor_constructors = (
    aten.empty_like.default,
    aten.full_like.default,
    aten.ones_like.default,
    aten.rand_like.default,
    aten.randn_like.default,
    aten.randint_like.default,
    aten.randint_like.low_dtype,
    aten.randn_like.default,
    aten.zeros_like.default,
    aten.new_empty.default,
)


@functools.lru_cache(None)
def _is_tensor_constructor(func: OpOverload):
    assert isinstance(func, OpOverload)
    schema = func._schema
    if any(contains_tensor_types(arg.type) for arg in schema.arguments):
        return False
    # TODO: no real reason to restrict multiple outputs
    return (
        len(schema.returns) == 1 and schema.returns[0].type is torch._C.TensorType.get()
    )


# Similar to `MetaConverter`, this is a class for converting
# multiple tensors into fake tensors which share the same view/storage
# structure. Like `MetaConverter`, it will keep alive all
# tensors that are converted to FakeTensors.
class FakeTensorConverter(object):
    tensor_memo: weakref.WeakValueDictionary
    meta_converter: MetaConverter

    def __init__(self):
        # FakeTensors store the FakeTensorMode which in turn stores a
        # FakeTensor, so we need to hold a weak reference to the FakeTensor
        # otherwise we would induce a circular reference
        self.tensor_memo = weakref.WeakValueDictionary()
        self.meta_converter = MetaConverter()

    def _get_memo(self, t):
        if t in self.tensor_memo:
            out = self.tensor_memo[t]
            out._fix_weakref()
            return out
        return None

    def from_real_tensor(self, fake_mode, t):
        maybe_memo = self._get_memo(t)
        if maybe_memo is not None:
            return maybe_memo
        existing_device = t.device
        # not yet supported in metatensors
        if t.is_complex():
            raise ComplexInputException
        out = FakeTensor(fake_mode, self.meta_converter(t), existing_device)
        self.tensor_memo[t] = out
        return out

    def from_meta_and_device(self, fake_mode, t, device):
        maybe_memo = self._get_memo(t)
        if maybe_memo is not None:
            return maybe_memo
        out = FakeTensor(fake_mode, t, device)
        self.tensor_memo[t] = out
        return out

    def __call__(self, fake_mode, t, device=None):
        assert t.device.type != "meta" or device is not None
        if t.device.type != "meta":
            return self.from_real_tensor(fake_mode, t)
        else:
            return self.from_meta_and_device(fake_mode, t, device)


op_implementations = []


def register_op_impl(run_impl_check: Union[Callable[[OpOverload], bool], OpOverload]):
    def impl_decorator(op_impl):
        global op_implementations
        if isinstance(run_impl_check, OpOverload):
            op_implementations.append((lambda func: func == run_impl_check, op_impl))
        else:
            op_implementations.append((run_impl_check, op_impl))

        return op_impl

    return impl_decorator

@register_op_impl(lambda func: (_is_tensor_constructor(func) or func in _like_tensor_constructors))
def contructors(fake_mode, func, *args, **kwargs):
    assert func not in _non_kwarg_device_constructors
    _, new_kwargs = normalize_function(
        func, args=args, kwargs=kwargs, normalize_to_only_use_kwargs=True
    )
    if func in _like_tensor_constructors:
        default_device = new_kwargs["input"].device
        # TODO: file issue
        args = (new_kwargs.pop("input"),)
    else:
        # cpu is default device if none is specified
        default_device = torch.device("cpu")
        args = ()
    out_device = new_kwargs.pop("device", None)
    out_device = out_device if out_device is not None else default_device
    new_kwargs["device"] = torch.device("meta")
    r = func(*args, **new_kwargs)
    return FakeTensor(fake_mode, r, out_device)


@register_op_impl(lambda func: func in (aten.to.prim_Device, aten.to.device))
def non_kwarg_to(fake_mode, func, *args, **kwargs):
    _, new_kwargs = normalize_function(
        func, args, kwargs, normalize_to_only_use_kwargs=True
    )
    input_device = new_kwargs["device"]
    out_device = input_device if input_device else new_kwargs["input"].device
    new_kwargs["device"] = torch.device("meta")
    r = func(*args, **new_kwargs)
    return fake_mode.fake_tensor_converter(fake_mode, r, out_device)


# Dont default to default device handling,
# since the device of `the_template` is ignored
@register_op_impl(aten.resize_as_.default)
def resize_as_(fake_mode, func, *args, **kwargs):
    return func(*args, **kwargs)


# _to_copy fails when run with FakeTensors to cuda device
# TODO: debug
@register_op_impl(torch.ops.aten._to_copy.default)
def to_copy(fake_mode, func, *args, **kwargs):
    _, new_kwargs = normalize_function(
        func, args=args, kwargs=kwargs, normalize_to_only_use_kwargs=True
    )

    input_device = new_kwargs.pop("device", None)
    out_device = input_device if input_device else new_kwargs["input"].device
    with no_dispatch():
        input = new_kwargs.pop("input").to("meta")
        return FakeTensor(
            fake_mode, torch.ops.aten._to_copy(input, **new_kwargs), out_device
        )

<<<<<<< HEAD
@register_op_impl(torch.ops.aten.clone.default)
def clone(fake_mode, func, input, memory_format=None):
    out_device = input.device
    with no_dispatch():
        out = torch.ops.aten._to_copy(input.to("meta"), memory_format=memory_format)
        return FakeTensor(fake_mode, out, out_device)


=======
>>>>>>> 3609942a
# Meta tensors give you the ability to run PyTorch code without having to
# actually do computation through tensors allocated on a `meta` device.
# Because the device is `meta`, meta tensors do not model device propagation.
# FakeTensor extends MetaTensors to also carry an additional `fake_device`
# which tracks devices that would have been used.


class FakeTensor(torch.Tensor):
    fake_device: torch.device
    fake_mode: "FakeTensorMode"

    @staticmethod
    def __new__(cls, fake_mode, elem, device):
        return torch.Tensor._make_subclass(
            cls, elem, elem.requires_grad, dispatch_device=True
        )

    def __init__(self, fake_mode, elem, device: Union[torch.device, str]):
        # elem does not need to be recorded, because FakeTensor *is a* elem
        assert elem.device.type == "meta"
        device = device if isinstance(device, torch.device) else torch.device(device)
        assert device.type != "meta"
        self.fake_device = device
        self.fake_mode = fake_mode

    @staticmethod
    def from_tensor(t, fake_mode):
        existing_device = t.device
        return FakeTensor(fake_mode, t.to(device="meta"), existing_device)

    # TODO: resolve error in default __repr__
    def __repr__(self):
        return f"FakeTensor({self.fake_device}, {self.size()}, {self.dtype})"

    @classmethod
    def __torch_dispatch__(cls, func, types, args=(), kwargs=None):
        # need to handle here to avoid infinite recursion
        # see [in_kernel_invocation]
        if func == torch.ops.prim.device.default:
            assert len(args) == 1 and isinstance(args[0], FakeTensor)
            if args[0].fake_mode.in_kernel_invocation:
                return torch.device("meta")
            else:
                return args[0].fake_device

        fake_mode = None
        for arg in itertools.chain(tree_flatten(args)[0], tree_flatten(kwargs)[0]):
            if isinstance(arg, FakeTensor):
                if fake_mode is None:
                    fake_mode = arg.fake_mode
                else:
                    assert fake_mode is arg.fake_mode, "Mixing modes NYI"

        with enable_torch_dispatch_mode(fake_mode):
            return func(*args, **kwargs)

    @staticmethod
    def _find_common_device(func, args, kwargs):
        # cpu - zero-dim tensors can be called in cuda kernels,
        # so overwrite the common_device if it the only existing
        # device comes from a cpu zero-dim tensor
        common_device = None
        is_cpu_zero_dim = None

        def cpu_zero_dim(t):
            return t.device.type == "cpu" and t.dim() == 0

        def merge_devices(t):
            nonlocal common_device
            nonlocal is_cpu_zero_dim
            if not isinstance(t, FakeTensor):
                return

            if common_device is None:
                common_device = t.device
                is_cpu_zero_dim = cpu_zero_dim(t)
                return

            t_is_cpu_zero_dim = cpu_zero_dim(t)
            if t.device == common_device:
                if is_cpu_zero_dim:
                    is_cpu_zero_dim = t_is_cpu_zero_dim
                return

            # mismatching devices !
            # if current tensor is cpu 0 dim, defer to existing device
            if t_is_cpu_zero_dim:
                return

            # current device is from cpu 0 dim tensor, overwrite
            if is_cpu_zero_dim:
                common_device = t.device
                is_cpu_zero_dim = t_is_cpu_zero_dim
                return

            # mismatching devices of non-zero dim tensors, throw
            # This might be valid behavior and need to be explicitly modeled, e.g. reshape_as
            raise Exception(
                f"Unhandled FakeTensor Device Propagation for {func}, found two different devices {common_device}, {t.device}"
            )

        tree_map(merge_devices, args)
        tree_map(merge_devices, kwargs)

        assert common_device is not None, f"Could not find common device for {func}"

        return common_device

    __torch_function__ = torch._C._disabled_torch_function_impl


# We keep one instantiation of `fake_tensor_converter` active
# for the duration of `with torch_enable_mode(FakeTensorMode)`.
# This allows accurate storage aliasing across invocation of
# different operators. While this will keep all freshly allocated
# tensors alive during `FakeTensorMode`, there will no be no
# new allocations of Tensors which have non-meta storage so
# memory should not significantly incraese.


class FakeTensorMode(TorchDispatchMode):
    def __init__(self, allow_cpu_fallback=True):
        self.allow_cpu_fallback = allow_cpu_fallback
        self.fake_tensor_converter = FakeTensorConverter()

        # [in_kernel_invocation]
        # when FakeTensor is invoked in user code, .device should return
        # the fake_device of the tensor so that code such as as `if x.is_cuda`
        # or torch.zeros([10, 10], device=x.device) continues to execute as if
        # the FakeTensor were real. However, within kernel execution, we return
        # the `Meta` device because all computation within the kernels should
        # behave as if the Tensors are on meta devices. Kernels should allocate
        # new tensors on meta devices, and checks like `is_meta` should return true.
        # within python refs, we always return the real device by defining
        # the device property
        self.in_kernel_invocation = False

    def __torch_dispatch__(self, func, types, args=(), kwargs=None):
        kwargs = kwargs if kwargs else {}

<<<<<<< HEAD
        if func == torch.ops.prim.device.default:
            assert len(args) == 1 and isinstance(args[0], FakeTensor)
            if args[0].fake_mode.in_kernel_invocation:
                return torch.device("meta")
            else:
                return args[0].fake_device

=======
>>>>>>> 3609942a
        # prims already wrap FakeTensor inputs to FakeTensor outputs
        # and do device logic, we dont need do anything but run them
        if "prims::" in func._schema.name:
            with no_dispatch():
                return func(*args, **kwargs)
<<<<<<< HEAD
=======

        # TODO: apply as no_dispatch decorator
        with no_dispatch():
>>>>>>> 3609942a

        with no_dispatch():
            # TODO: apply as no_dispatch decorator
            converter = self.fake_tensor_converter

            # this is generated from torch.tensor(), which does not use the
            # dispatcher, to allow wrapper subclasses to wrap the new tensor
            # we need to handle before error checking
            if func == torch.ops.aten.lift.default:
                assert (
                    len(kwargs) == 0
                    and len(args) == 1
                    and type(args[0]) is torch.Tensor
                )
                with no_dispatch():
                    return converter(self, args[0])

            def wrap(e, device=None):
                if isinstance(e, torch.Tensor) and not isinstance(e, FakeTensor):
                    return converter(self, e, device)
                else:
                    return e

            # if we are in the dispatch mode, we will enter this function even if the inputs
            # are not FakeTensors. For now, throw if any non-Fake Tensor inputs
            # and just support constructors. TODO: extend more broadly
            conversion_made = False

            def check_non_fake_tensor(x):
                nonlocal conversion_made
                conversion_made = conversion_made or (
                    isinstance(x, torch.Tensor) and not isinstance(x, FakeTensor)
                )

            tree_map(check_non_fake_tensor, args)
            tree_map(check_non_fake_tensor, kwargs)

            if conversion_made:
                raise Exception(
                    "Invoking operators with non-Fake Tensor inputs in FakeTensorMode is not yet supported. "
                    f"Please convert all Tensors to FakeTensors first. Found in {func}"
                )

            for run_impl_check, op_impl in op_implementations:
                if run_impl_check(func):
                    return op_impl(self, func, *args, **kwargs)


            self.in_kernel_invocation = True
            try:
                r = func(*args, **kwargs)
            except NotImplementedError as not_implemented_error:
                if not self.allow_cpu_fallback:
                    raise not_implemented_error
                r = run_cpu_fallback(func, args, kwargs, not_implemented_error)
            finally:
                self.in_kernel_invocation = False

            # TODO: handle non-kwarg devices
            assert func not in _device_not_kwarg_ops, f"NYI: {func}"

            # if device is specified, use that
            if kwargs.get("device", None):
                return tree_map(partial(wrap, device=kwargs["device"]), r)

            common_device = FakeTensor._find_common_device(func, args, kwargs)

            return tree_map(partial(wrap, device=common_device), r)

    def from_tensor(self, tensor):
        with no_dispatch():
            return self.fake_tensor_converter(self, tensor)


def run_cpu_fallback(func, args, kwargs, orig_not_implemented_exception):
    with no_dispatch():

        def to_cpu(e):
            if isinstance(e, FakeTensor):
                return torch.zeros_like(e, device="cpu")
            return e

        try:
            args = tree_map(to_cpu, args)
            kwargs = tree_map(to_cpu, kwargs)
            r = func(*args, **kwargs)
        except Exception as new_exception:
            raise orig_not_implemented_exception from new_exception

        tensor_impls = set()
        storages = set()

        for e in tree_flatten((args, kwargs))[0]:
            if isinstance(e, torch.Tensor):
                tensor_impls.add(e)
                storages.add(e.storage()._cdata)

        # TODO: also check metadata change on inputs
        # proper aliasing/metadata relationship between outputs and inputs will
        # not be set up, bc of conversion to cpu, error on reused impls
        for e in tree_flatten(r)[0]:
            if e in tensor_impls or (
                isinstance(e, torch.Tensor) and e.storage()._cdata in storages
            ):
                raise orig_not_implemented_exception

    # we're only converting these to MetaTensors now, not Fake Tensors,
    # and the cpu inputs should be temporary. just convert outputs to meta
    # and continue
    return tree_map(MetaConverter(), r)<|MERGE_RESOLUTION|>--- conflicted
+++ resolved
@@ -189,7 +189,6 @@
             fake_mode, torch.ops.aten._to_copy(input, **new_kwargs), out_device
         )
 
-<<<<<<< HEAD
 @register_op_impl(torch.ops.aten.clone.default)
 def clone(fake_mode, func, input, memory_format=None):
     out_device = input.device
@@ -198,8 +197,6 @@
         return FakeTensor(fake_mode, out, out_device)
 
 
-=======
->>>>>>> 3609942a
 # Meta tensors give you the ability to run PyTorch code without having to
 # actually do computation through tensors allocated on a `meta` device.
 # Because the device is `meta`, meta tensors do not model device propagation.
@@ -340,7 +337,6 @@
     def __torch_dispatch__(self, func, types, args=(), kwargs=None):
         kwargs = kwargs if kwargs else {}
 
-<<<<<<< HEAD
         if func == torch.ops.prim.device.default:
             assert len(args) == 1 and isinstance(args[0], FakeTensor)
             if args[0].fake_mode.in_kernel_invocation:
@@ -348,19 +344,11 @@
             else:
                 return args[0].fake_device
 
-=======
->>>>>>> 3609942a
         # prims already wrap FakeTensor inputs to FakeTensor outputs
         # and do device logic, we dont need do anything but run them
         if "prims::" in func._schema.name:
             with no_dispatch():
                 return func(*args, **kwargs)
-<<<<<<< HEAD
-=======
-
-        # TODO: apply as no_dispatch decorator
-        with no_dispatch():
->>>>>>> 3609942a
 
         with no_dispatch():
             # TODO: apply as no_dispatch decorator
