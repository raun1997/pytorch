--- conflicted
+++ resolved
@@ -217,22 +217,6 @@
     in_fake_mode = isinstance(cls_or_mode_instance, FakeTensorMode)
     converter = cls_or_mode_instance.fake_tensor_converter if in_fake_mode else FakeTensorConverter()
 
-<<<<<<< HEAD
-=======
-    # This classes virtualizes .device() calls, need to short-circuit
-    # it instead of calling device again or we would keep on recurring
-    if func == torch.ops.prim.device.default:
-        assert len(args) == 1 and isinstance(args[0], FakeTensor)
-        return args[0].fake_device
-
-    def wrap(e, device=None, converter_fn=None):
-        converter_fn = converter if converter_fn is None else converter_fn
-        if isinstance(e, torch.Tensor) and not isinstance(e, FakeTensor):
-            return converter_fn(e, device)
-        else:
-            return e
-
->>>>>>> d98a6037
     # if we are in the dispatch mode, we will enter this function even if the inputs
     # are not FakeTensors. For now, throw if any non-Fake Tensor inputs
     # and just support constructors. TODO: extend more broadly
