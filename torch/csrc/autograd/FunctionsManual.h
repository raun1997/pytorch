--- conflicted
+++ resolved
@@ -196,13 +196,6 @@
   const Tensor& dA,
   const Tensor& dB
 );
-<<<<<<< HEAD
-Tensor eigh_jvp_eigenvectors(const Tensor& input_tangent, const Tensor& eigenvalues, const Tensor& eigenvectors);
-Tensor eigh_jvp_eigenvalues(const Tensor& input_tangent, const Tensor& eigenvalues, const Tensor& eigenvectors);
-Tensor eigh_backward(const std::vector<torch::autograd::Variable> &grads, const Tensor& self,
-                     const Tensor& L, const Tensor& V);
-=======
->>>>>>> 89d6f3e6
 std::tuple<Tensor, Tensor> triangular_solve_backward(
     const Tensor & grad_x, const Tensor & grad_m,
     const Tensor & b, const Tensor & a, const Tensor & x,
