#include <torch/csrc/profiler/collection.h>

#include <algorithm>
#include <queue>

#include <ATen/record_function.h>
#include <c10/core/ScalarTypeToTypeMeta.h>
#include <c10/util/flat_hash_map.h>
#include <c10/util/overloaded.h>
#include <torch/csrc/jit/runtime/interpreter.h>

namespace torch {
namespace profiler {
namespace impl {

void InputOutputEncoder::push(c10::ArrayRef<const c10::IValue> values) {
  for (const auto& value : values) {
    if (value.isTensor()) {
      push(value.toTensor());
    } else if (value.isScalar()) {
      tags_.emplace_back(Tag::Scalar);
    } else if (value.isTensorList()) {
      tags_.emplace_back(Tag::TensorListBegin);
      // TODO: Skip TensorList for now.
      tags_.emplace_back(Tag::TERMINATOR);
    } else {
      tags_.emplace_back(Tag::Other);
    }
  }
  tags_.emplace_back(Tag::TERMINATOR);
}

void InputOutputEncoder::push(const at::Tensor& t) {
  if (t.defined()) {
    tags_.emplace_back(Tag::Tensor);
    const auto& sizes = t.sizes();
    const auto dim = sizes.size();
    TORCH_CHECK(
      dim <= std::numeric_limits<uint32_t>::max(),
      "Cannot profile Tensors of size > uint32 max. Got dim: ", dim);

    tensor_metadata_.emplace_back(
      /*ptr_=*/(void*)t.unsafeGetTensorImpl(),
      /*dtype_=*/t.scalar_type(),
      /*dim_=*/(uint32_t)dim
    );

    for (const auto i : sizes) {
      tensor_sizes_.emplace_back(i);
    }
  } else {
    tags_.emplace_back(Tag::UndefinedTensor);
  }
}

// This is a custom-iterator-like getter to obtain input shapes and dtypes.
auto InputOutputEncoder::getNextShapesAndDtypes() {
  return [this, tag_it = tags_.begin(),
          tensor_metadata_it = tensor_metadata_.begin(),
          tensor_size_it = tensor_sizes_.begin()]() mutable {
    struct Inputs out;
    bool terminate = false;
    while (!terminate && tag_it != tags_.end()) {
      out.shapes_.emplace_back();
      switch (*tag_it) {
        case Tag::Tensor:
          {
            const auto& md = *tensor_metadata_it++;
            for (const auto _ : c10::irange(md.dim_)) {
              (void)_; // Suppress unused variable warning
              out.shapes_.back().push_back(*tensor_size_it++);
            }
            out.dtypes_.emplace_back(scalarTypeToTypeMeta(md.dtype_).name());
          }
          break;

        case Tag::TensorListBegin:
            while (*(++tag_it) != Tag::TERMINATOR) {
              // TODO: Skip TensorLists for now.
            }
          out.dtypes_.emplace_back("TensorList");
          break;

        case Tag::Scalar:
          out.dtypes_.emplace_back("Scalar");
          break;

        case Tag::UndefinedTensor:
        case Tag::Other:
          out.dtypes_.emplace_back();
          break;

        case Tag::TERMINATOR:
          // This marks the end of this op.
          out.shapes_.pop_back();
          terminate = true;
          break;

        default:
          break;
      }
      ++tag_it;
    }
    return out;
  };
}

void InputOutputEncoder::clear() {
  tags_.clear();
  tensor_metadata_.clear();
  tensor_sizes_.clear();
}

namespace {
// See `RecordQueue::getSubqueue()` for an overview of this cache.
struct SubQueueThreadCache {
  uint32_t key_;
  ThreadLocalSubqueue* ref_;
};

// The astute observer will note that this leaves a dangling reference; nothing
// in the teardown of `RecordQueue` or `ThreadLocalSubqueue` clears this value.
// (And the raw pointer in `SubQueueThreadCache` will not extend the lifetime
// of `*ref_`.) This is safe, however, because `getSubqueue` will check
// `sub_queue_cache_.key_` before attempting to access `ref_`, and if `key_`
// does not match the RecordQueue's *unique* `id_` it will evict
// `sub_queue_cache_` and fall back to a different mechanism.
std::atomic<uint32_t> queue_id_{0};
thread_local SubQueueThreadCache sub_queue_cache_{0, nullptr};
} // namespace

#define OUT_T(method_name) decltype(std::declval<Result>().method_name())
#define DEFINE_VISITOR(                                                 \
    method_name, torch_op_field, backend_field, allocation_field)       \
  OUT_T(method_name) Result::method_name() const {                      \
    using out_t = OUT_T(method_name);                                   \
    return c10::visit(                                                  \
        c10::overloaded(                                                \
            [&](const ExtraFields<EventType::TorchOp>& e) -> out_t {    \
              (void)e;                                                  \
              return torch_op_field;                                    \
            },                                                          \
            [&](const ExtraFields<EventType::Backend>& e) -> out_t {    \
              (void)e;                                                  \
              return backend_field;                                     \
            },                                                          \
            [&](const ExtraFields<EventType::Allocation>& e) -> out_t { \
              (void)e;                                                  \
              return allocation_field;                                  \
            }),                                                         \
        extra_fields_);                                                 \
  }

using torch::profiler::impl::kineto::KinetoActivityType;
namespace {
KinetoActivityType scopeToType(at::RecordScope scope) {
  return scope == at::RecordScope::USER_SCOPE
      ? KinetoActivityType::USER_ANNOTATION
      : KinetoActivityType::CPU_OP;
}
} // namespace

DEFINE_VISITOR(name, e.name_, e.name_, "[memory]");
DEFINE_VISITOR(
    kinetoType,
    scopeToType(e.scope_),
    scopeToType(e.scope_),
    KinetoActivityType::CPU_INSTANT_EVENT);
DEFINE_VISITOR(correlationID, e.correlation_id_, 0, 0);
DEFINE_VISITOR(endTimeNS, e.end_time_ns_, e.end_time_us_ * 1000, start_time_ns_);
DEFINE_VISITOR(endTID, e.end_tid_, start_tid_, start_tid_);
DEFINE_VISITOR(
    deviceType,
    c10::DeviceType::CPU,
    c10::DeviceType::CPU,
    e.device_type_);
#undef DEFINE_VISITOR
#undef OUT_T

ThreadLocalSubqueue::ThreadLocalSubqueue(
    const uint64_t tid,
    const ProfilerConfig& config)
    : tid_{tid}, config_{config}, kineto_info_{kineto::kineto_ids()} {
  torch::profiler::impl::kineto::recordThreadInfo();
}

std::unique_ptr<KinetoObserverContext> ThreadLocalSubqueue::begin_op(
    const at::RecordFunction& fn,
    uint64_t correlation_id) {
  auto event = op_events_.emplace_back(
      correlation_id,
      fn.seqNr(),
      fn.forwardThreadId(),
      fn.scope(),
      fn.isAsync(),
      fn.debugHandle(),
      fn.name());
  if (config_.report_input_shapes) {
    inputs_outputs_.push(fn.inputs());
  }

#if !defined BUILD_LITE_INTERPRETER && !defined C10_MOBILE
  // backward nodes source range corresponds to the forward node
  // TODO: consider using C++ stack trace
  if (config_.with_stack && fn.scope() != at::RecordScope::BACKWARD_FUNCTION) {
    auto cs = torch::profiler::impl::prepareCallstack(jit::currentCallstack());
    jit_stack_.emplace_back(callstackStr(cs));
  }
  if (config_.with_modules &&
      fn.scope() != at::RecordScope::BACKWARD_FUNCTION) {
    jit_modules_.emplace_back(jit::currentModuleHierarchy());
  }
#endif
  if (config_.with_flops) {
    extra_args_.emplace_back(torch::profiler::impl::saveExtraArgs(fn));
  }

  auto out = std::make_unique<KinetoObserverContext>(event);

  if (config_.state == ProfilerState::KINETO_GPU_FALLBACK) {
    try {
      out->fallback_ = gpu_fallback_.emplace_back();
      torch::profiler::impl::cudaStubs()->record(
          nullptr, &out->fallback_->cuda_event_start_, nullptr);
    } catch (const std::exception& e) {
      LOG(WARNING) << "Failed to record CUDA event. " << e.what();
    }
  }

  event->start_time_ = torch::profiler::impl::getApproximateTime();
  return out;
}

RecordQueue::RecordQueue(const ProfilerConfig& config)
    : id_(++queue_id_), config_{config} {}

ThreadLocalSubqueue* RecordQueue::getSubqueue() {
  // In the most common case, a thread will want to write to the same sub-queue
  // that it wrote to last call. The only time that isn't true is if:
  //  A) The profiler context has ended and we are in a new one.
  //  B) Two profilers are active in different TLS contexts, and this thread
  //     is a worker helping with intra-op parallelism.
  // Since we expect this to be the OVERWHELMINGLY common case (>99%), we add a
  // special thread_local cache so that we can skip the overall `flat_hash_map`
  // (and corresponding lock).
  if (id_ == sub_queue_cache_.key_) {
    return sub_queue_cache_.ref_;
  }

  const auto tid = at::RecordFunction::currentThreadId();
  std::lock_guard<std::mutex> guard(sub_queue_mutex_);
  auto it = sub_queues_.find(tid);
  if (it == sub_queues_.end()) {
    it =
        sub_queues_.emplace(tid, std::make_unique<ThreadLocalSubqueue>(tid, config_)).first;
  }

  sub_queue_cache_ = SubQueueThreadCache{id_, it->second.get()};
  return it->second.get();
}

namespace {
template <typename T>
auto steal_or_default(T& it) {
  if (it.exhausted()) {
    return typename T::value_type();
  } else {
    auto result = std::move(*it);
    ++it;
    return result;
  }
}

struct EvaluateFunctionVisitor {
  void operator()(
      ExtraFields<EventType::TorchOp>& first,
      ExtraFields<EventType::TorchOp>& second) {
    if (first.scope_ == at::RecordScope::FUNCTION &&
        second.scope_ == at::RecordScope::BACKWARD_FUNCTION &&
        first.name_.rfind("autograd::engine::evaluate_function: ", 0) == 0) {
      first.sequence_number_ = second.sequence_number_;
      first.forward_tid_ = second.forward_tid_;
    }
  }

  template <typename T0, typename T1>
  void operator()(T0&, T1&) {}
};

void set_autograd_evaluate(std::vector<std::shared_ptr<Result>>& results) {
  auto end = results.size() > 2 ? results.end() - 1 : results.begin();
  for (auto it = results.begin(); it < end; ++it) {
    if ((*it)->start_tid_ == (*(it + 1))->start_tid_) {
      c10::visit(
          EvaluateFunctionVisitor(),
          (*it)->extra_fields_,
          (*(it + 1))->extra_fields_);
    }
  }
}
<<<<<<< HEAD

using result_ptr_t = std::shared_ptr<Result>;
struct ResultGreater {
  bool operator()(const result_ptr_t& a, const result_ptr_t& b) const {
    return a->endTimeNS() > b->endTimeNS();
  }
};

void build_tree(std::vector<std::shared_ptr<Result>>& events) {
  set_autograd_evaluate(events);
  std::stable_sort(
      events.begin(), events.end(), [](const auto& a, const auto& b) {
        return a->start_time_ns_ < b->start_time_ns_;
      });

  using op_fields = ExtraFields<EventType::TorchOp>;
  ska::flat_hash_map<uint64_t, std::shared_ptr<Result>> stacks;
  std::priority_queue<result_ptr_t, std::vector<result_ptr_t>, ResultGreater>
      end_events_;

  auto push_event = [&stacks, &end_events_](std::shared_ptr<Result>& event) {
    TORCH_INTERNAL_ASSERT(event->parent_.expired());
    TORCH_INTERNAL_ASSERT(event->children_.empty());
    TORCH_INTERNAL_ASSERT(!event->finished_);

    auto parent_it = stacks.find(event->start_tid_);
    if (parent_it == stacks.end()) {
      auto fwd_tid = c10::visit(
          c10::overloaded(
              [](const op_fields& i) { return i.forward_tid_; },
              [](const auto&) -> uint64_t { return 0; }),
          event->extra_fields_);
      if (fwd_tid) {
        parent_it = stacks.find(fwd_tid);
      }
    }

    if (parent_it != stacks.end()) {
      event->parent_ = parent_it->second;
      parent_it->second->children_.push_back(event);
    }

    if (event->endTimeNS() > event->start_time_ns_) {
      stacks[event->start_tid_] = event;
      end_events_.push(event);
    } else if (event->endTimeNS() == std::numeric_limits<time_t>::min()) {
      // We use min time to indicate the lack of a termination event, so if we
      // encounter such a case we don't push to `end_events_`.
      stacks[event->start_tid_] = event;
    } else {
      event->finished_ = true;
    }
  };

  auto pop_event = [&stacks](const std::shared_ptr<Result>& event) {
    if (event->finished_) {
      // This event was marked finished by a previous `pop_event` call.
      return;
    }

    auto start_tid = event->start_tid_;
    auto frame = stacks.at(start_tid);

    // Handle any events which are allowed to end without an explicit end call.
    // (E.g. a user scope.)
    while (frame.get() != event.get()) {
      TORCH_INTERNAL_ASSERT(frame != nullptr);
      TORCH_INTERNAL_ASSERT(c10::visit(
          c10::overloaded(
              [](const op_fields& i) {
                return i.scope_ == at::RecordScope::USER_SCOPE;
              },
              [](const auto&) { return false; }),
          frame->extra_fields_))
      frame->finished_ = true;
      TORCH_INTERNAL_ASSERT(!frame->parent_.expired());
      frame = frame->parent_.lock();
    }

    event->finished_ = true;
    stacks.erase(start_tid);
    auto new_frame = event->parent_.lock();
    if (new_frame != nullptr) {
      stacks[start_tid] = new_frame;
    }
  };

  for (auto& event : events) {
    while (!end_events_.empty() &&
           end_events_.top()->endTimeNS() < event->start_time_ns_) {
      pop_event(end_events_.top());
      end_events_.pop();
    }
    push_event(event);
  }
}
=======
>>>>>>> 9e806619
} // namespace

std::vector<std::shared_ptr<Result>> RecordQueue::getRecords(
    std::function<time_t(approx_time_t)> time_converter) {
  auto converter = [&](approx_time_t t) {
    return t == std::numeric_limits<approx_time_t>::min()
<<<<<<< HEAD
        ? std::numeric_limits<time_t>::min()
=======
        ? std::numeric_limits<int64_t>::min()
>>>>>>> 9e806619
        : time_converter(t);
  };
  std::vector<std::shared_ptr<Result>> out;
  for (auto& subqueue_it : sub_queues_) {
    auto& queue = *subqueue_it.second;
    for (auto& i : queue.backend_events_) {
      auto start_time = i.start_time_us_;
      out.emplace_back(Result::create(
          /*start_time_ns_=*/start_time * 1000,
          /*start_tid_=*/queue.tid(),
          /*kineto_info_=*/queue.kineto_info(),
          /*extra_fields_=*/std::move(i)));
    }
    queue.backend_events_.clear();

    auto input_getter = queue.inputs_outputs_.getNextShapesAndDtypes();
    auto jit_stack_it = queue.jit_stack_.begin();
    auto jit_module_it = queue.jit_modules_.begin();
    auto extra_args_it = queue.extra_args_.begin();
    auto gpu_fallback_it = queue.gpu_fallback_.begin();
    for (auto& i : queue.op_events_) {
      auto start_time = converter(i.start_time_);
      out.emplace_back(Result::create(
          start_time,
          /*start_tid_=*/queue.tid(),
          /*kineto_info_=*/queue.kineto_info(),
          /*extra_fields_=*/
          ExtraFields<EventType::TorchOp>(
              std::move(i.basic_fields_),
              converter(i.end_time_),
              input_getter(),
              steal_or_default(jit_stack_it),
              steal_or_default(jit_module_it),
              steal_or_default(extra_args_it),
              steal_or_default(gpu_fallback_it))));
    }
    queue.op_events_.clear();
    queue.inputs_outputs_.clear();
    queue.jit_stack_.clear();
    queue.jit_modules_.clear();
    queue.extra_args_.clear();
    queue.gpu_fallback_.clear();

    for (auto& i : queue.allocations_) {
      auto start_time = converter(i.start_time_);
      out.emplace_back(Result::create(
          start_time,
          /*start_tid_=*/queue.tid(),
          /*kineto_info_=*/queue.kineto_info(),
          /*extra_fields_=*/std::move(i)));
    }
    queue.allocations_.clear();
  }

<<<<<<< HEAD
  build_tree(out);
=======
  set_autograd_evaluate(out);
  std::stable_sort(out.begin(), out.end(), [](const auto& a, const auto& b) {
    return a->start_time_ns_ < b->start_time_ns_;
  });
>>>>>>> 9e806619
  return out;
}

} // namespace impl
} // namespace profiler
} // namespace torch<|MERGE_RESOLUTION|>--- conflicted
+++ resolved
@@ -298,7 +298,6 @@
     }
   }
 }
-<<<<<<< HEAD
 
 using result_ptr_t = std::shared_ptr<Result>;
 struct ResultGreater {
@@ -386,6 +385,7 @@
     }
   };
 
+  // Stack replay loop.
   for (auto& event : events) {
     while (!end_events_.empty() &&
            end_events_.top()->endTimeNS() < event->start_time_ns_) {
@@ -394,20 +394,20 @@
     }
     push_event(event);
   }
-}
-=======
->>>>>>> 9e806619
+
+  // Cleanup remaining exit events.
+  while (!end_events_.empty()) {
+    pop_event(end_events_.top());
+    end_events_.pop();
+  }
+}
 } // namespace
 
 std::vector<std::shared_ptr<Result>> RecordQueue::getRecords(
     std::function<time_t(approx_time_t)> time_converter) {
   auto converter = [&](approx_time_t t) {
     return t == std::numeric_limits<approx_time_t>::min()
-<<<<<<< HEAD
         ? std::numeric_limits<time_t>::min()
-=======
-        ? std::numeric_limits<int64_t>::min()
->>>>>>> 9e806619
         : time_converter(t);
   };
   std::vector<std::shared_ptr<Result>> out;
@@ -462,14 +462,7 @@
     queue.allocations_.clear();
   }
 
-<<<<<<< HEAD
   build_tree(out);
-=======
-  set_autograd_evaluate(out);
-  std::stable_sort(out.begin(), out.end(), [](const auto& a, const auto& b) {
-    return a->start_time_ns_ < b->start_time_ns_;
-  });
->>>>>>> 9e806619
   return out;
 }
 
